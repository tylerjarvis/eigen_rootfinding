--- conflicted
+++ resolved
@@ -483,24 +483,6 @@
 
     error = np.sum(np.abs(coeff2))
     if error > abs_approx_tol+rel_approx_tol*inf_norm:
-<<<<<<< HEAD
-=======
-        # Find the directions to subdivide
-        dim = len(a)
-        # TODO: Intelligent Subdivision.
-        # div_dimensions = []
-        # slices = [slice(0,None,None)]*dim
-        # for d in range(dim):
-        #     slices[d] = slice(deg+1,None,None)
-        #     if np.sum(np.abs(coeff2[tuple(slices)])) > approx_tol/dim:
-        #         div_dimensions.append(d)
-        #     slices[d] = slice(0,None,None)
-        # if len(div_dimensions) == 0:
-        #     div_dimensions.append(0)
-        # return None, np.array(div_dimensions)
-
-        # for now, subdivide in every dimension
->>>>>>> e4b9db30
         return None, bools, inf_norm, error
     else:
         return coeff, bools, inf_norm, error
@@ -657,11 +639,7 @@
         approx_errors.append(approx_error)
         # Subdivides if a bad approximation
         if coeff is None:
-<<<<<<< HEAD
-            intervals = get_subintervals(a,b,[i for i in range(dim)],None,None,None,approx_errors)
-=======
-            intervals = get_subintervals(a,b,np.arange(dim),interval_data,cheb_approx_list,change_sign,approx_errors,True)
->>>>>>> e4b9db30
+            intervals = get_subintervals(a,b,[i for i in range(dim)],interval_data,cheb_approx_list,change_sign,approx_errors)
             for new_a, new_b in intervals:
                 subdivision_solve_nd(funcs,new_a,new_b,deg,target_deg,interval_data,root_tracker,tols,max_level,level=level+1, method=method)
             return
@@ -680,17 +658,11 @@
     coeffs, good_approx, approx_errors = trim_coeffs(cheb_approx_list, tols.abs_approx_tol, tols.rel_approx_tol, inf_norms, approx_errors)
 
     # Used if subdividing further.
-<<<<<<< HEAD
     # good_degs are assumed to be 1 higher than the current approx for more
     # accurate performance.
     good_degs = [coeff.shape[0] for coeff in coeffs]
     good_zeros_tol = max(tols.min_good_zeros_tol, sum(np.abs(approx_errors))*tols.good_zeros_factor)
         
-=======
-    good_degs = [coeff.shape[0] - 1 for coeff in coeffs]
-    good_zeros_tol = max(tols.min_good_zeros_tol, np.sum(np.abs(approx_errors))*tols.good_zeros_factor)
-
->>>>>>> e4b9db30
     # Check if the degree is small enough or if trim_coeffs introduced too much error
     if np.any(np.array([coeff.shape[0] for coeff in coeffs]) > target_deg) or not good_approx:
         intervals = get_subintervals(a,b,[i for i in range(dim)],interval_data,cheb_approx_list,change_sign,approx_errors,True)
