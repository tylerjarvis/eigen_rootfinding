"""
Subdivision provides a solve function that finds roots of a set of functions
by approximating the functions with Chebyshev polynomials.
When the approximation is performed on a sufficiently small interval,
the approximation degree is small enough to be solved efficiently.

"""

import numpy as np
from numpy.fft.fftpack import fftn
from yroots.OneDimension import divCheb,divPower,multCheb,multPower,solve
from yroots.Division import division
from yroots.Multiplication import multiplication
from yroots.utils import clean_zeros_from_matrix, slice_top, MacaulayError, get_var_list, \
                        ConditioningError
from yroots.polynomial import MultiCheb
from yroots.IntervalChecks import IntervalData
from itertools import product
from matplotlib import pyplot as plt
from scipy.linalg import lu
import itertools
import time
import warnings

def solve(funcs, a, b, plot = False, plot_intervals = False, polish = False, approx_tol=1.e-10):
    '''
    Finds the real roots of the given list of functions on a given interval.

    Parameters
    ----------
    funcs : list of vectorized, callable functions
        Functions to find the common roots of.
        More efficient if functions have an 'evaluate_grid' method handle
        function evaluation at an grid of points.
    a : numpy array
        The lower bound on the interval.
    b : numpy array
        The upper bound on the interval.
    plot : bool
        If True plots the zeros-loci of the functions along with the computed roots
    plot_intervals : bool
        If True, plot is True, and the functions are 2 dimensional, plots what check/method solved
        each part of the interval.
    polish : bool
        If True resolves for each root on a smaller interval with a finer approximation to give a
        more accurate answer.

    If finding roots of a univariate function, `funcs` does not need to be a list,
    and `a` and `b` can be floats instead of arrays.

    returns
    -------
    zeros : numpy array
        The common zeros of the polynomials. Each row is a root.
    '''
    if not isinstance(funcs,list):
        funcs = [funcs]
        dim = 1
    else:
        dim = len(funcs)

    if dim == 1:
        #one dimensional case
        interval_data = IntervalData(a,b)
        zeros = subdivision_solve_1d(funcs[0],a,b,interval_data, cheb_approx_tol=approx_tol)
        if plot:
            x = np.linspace(a,b,1000)
            for f in funcs:
                plt.plot(x,f(x),color='k')
            plt.plot(np.real(zeros),np.zeros(len(zeros)),'o',color = 'none',markeredgecolor='r')
            plt.show()
        print("\rPercent Finished: 100%       ")
        interval_data.print_results()
        return zeros
    else:
        #multidimensional case

        #make a and b the right type
        a = np.float64(a)
        b = np.float64(b)

        interval_data = IntervalData(a,b)

        #choose an appropriate max degree for the given dimension
        deg_dim = {2:9, 3:5, 4:3}
        if dim > 4:
            deg = 2
        else:
            deg = deg_dim[dim]

        #Output the interval percentages
        zeros = subdivision_solve_nd(funcs,a,b,deg,interval_data,polish=polish, approx_tol=approx_tol)

        print("\rPercent Finished: 100%       ")
        interval_data.print_results()
        #Plot what happened
        if plot and dim == 2:
#             interval_data.print_results()
            interval_data.plot_results(funcs, zeros, plot_intervals)
        return zeros

def transform(x,a,b):
    """Transforms points from the interval [-1,1] to the interval [a,b].

    Parameters
    ----------
    x : numpy array
        The points to be tranformed.
    a : float or numpy array
        The lower bound on the interval. Float if one-dimensional, numpy array if multi-dimensional
    b : float or numpy array
        The upper bound on the interval. Float if one-dimensional, numpy array if multi-dimensional

    Returns
    -------
    transform : numpy array
        The transformed points.
    """
    return ((b-a)*x+(b+a))/2

def chebyshev_block_copy(values_block):
    """This functions helps avoid double evaluation of functions at
    interpolation points. It takes in a tensor of function evaluation values
    and copies these values to a new tensor appropriately to prepare for
    chebyshev interpolation.

    Parameters
    ----------
    values_block : numpy array
      block of values from function evaluation

    Returns
    -------
    values_cheb : numpy array
      chebyshev interpolation values
    """
    dim = values_block.ndim
    deg = values_block.shape[0] - 1
    values_cheb = np.empty(tuple([2*deg])*dim, dtype=values_block.dtype)

    for block in product([False,True],repeat=dim):
        cheb_idx = [slice(0,deg+1)]*dim
        block_idx = [slice(None)]*dim
        for i,flip_dim in enumerate(block):
            if flip_dim:
                cheb_idx[i] = slice(deg+1,None)
                block_idx[i] = slice(deg-1,0,-1)
        values_cheb[tuple(cheb_idx)] = values_block[tuple(block_idx)]
    return values_cheb

def interval_approximate_1d(f,a,b,deg):
    """Finds the chebyshev approximation of a one-dimensional function on an interval.

    Parameters
    ----------
    f : function from R -> R
        The function to interpolate.
    a : float
        The lower bound on the interval.
    b : float
        The upper bound on the interval.
    deg : int
        The degree of the interpolation.

    Returns
    -------
    coeffs : numpy array
        The coefficient of the chebyshev interpolating polynomial.
    """
    extrema = transform(np.cos((np.pi*np.arange(2*deg))/deg),a,b)
    values = f(extrema)

    multiplier = None
    if multiplier is None:
        if np.max(np.abs(values)) < 1.e-50:
            multiplier = 1.e50
        else:
            multiplier = 1./np.max(np.abs(values))
    multiplier = max(1, multiplier)
#     multiplier = 1.
    values *= multiplier

    coeffs = np.real(np.fft.fft(values/deg))
    coeffs[0]/=2
    coeffs[deg]/=2
    return coeffs[:deg+1]

class Memoize:
    """
    A Memoization class taken from Stack Overflow
    https://stackoverflow.com/questions/1988804/what-is-memoization-and-how-can-i-use-it-in-python
    """
    def __init__(self, f):
        self.f = f
        self.memo = {}
    def __call__(self, *args):
        if not args in self.memo:
            self.memo[args] = self.f(*args)
        return self.memo[args]

@Memoize
def get_cheb_grid(deg, dim, has_eval_grid):
    """Helper function for interval_approximate_nd.

    Parameters
    ----------
    deg : int
        The interpolation degree.
    dim : int
        The interpolation dimension.

    Returns
    -------
    get_cheb_grid : numpy array
        The chebyshev grid used to evaluate the functions in interval_approximate_nd
    """
    if has_eval_grid:
        cheb_values = np.cos(np.arange(deg+1)*np.pi/deg)
        return np.column_stack([cheb_values]*dim)
    else:
        cheb_values = np.cos(np.arange(deg+1)*np.pi/deg)
        cheb_grids = np.meshgrid(*([cheb_values]*dim), indexing='ij')
        flatten = lambda x: x.flatten()
        return np.column_stack(tuple(map(flatten, cheb_grids)))

def interval_approximate_nd(f,a,b,deg,return_bools=False,multiplier=None):
    """Finds the chebyshev approximation of an n-dimensional function on an interval.

    Parameters
    ----------
    f : function from R^n -> R
        The function to interpolate.
    a : numpy array
        The lower bound on the interval.
    b : numpy array
        The upper bound on the interval.
    deg : numpy array
        The degree of the interpolation in each dimension.
    return_bools: bool
        whether to return bools which indicate if the funtion changes sign or not

    Returns
    -------
    coeffs : numpy array
        The coefficient of the chebyshev interpolating polynomial.
    change_sign: numpy array (Optional)
        list of which subintervals change sign
    """
    if len(a)!=len(b):
        raise ValueError("Interval dimensions must be the same!")

    dim = len(a)

    if hasattr(f,"evaluate_grid"):
        xyz = transform(get_cheb_grid(deg, dim, True), a, b)
        values_block = f.evaluate_grid(xyz)
    else:
        cheb_points = transform(get_cheb_grid(deg, dim, False), a, b)
        cheb_points = [cheb_points[:,i] for i in range(dim)]
        values_block = f(*cheb_points).reshape(*([deg+1]*dim))

    #figure out on which subintervals the function changes sign
    if return_bools:
        change_sign = np.zeros(2**dim, dtype=bool)
        #Checks are fast enough that this isn't worth it

#         change_sign = np.ones(2**dim, dtype=bool)

#         split = 0.027860780181747646 #from RAND below
#         split_point = len(np.where(cheb_values>split)[0])

#         for k, subinterval in enumerate(product([False,True], repeat=dim)):
#             slicer = []*dim
#             for i in range(dim):
#                 if subinterval[i]:
#                     slicer.append(slice(split_point,None))
#                 else:
#                     slicer.append(slice(None,split_point))

#             if np.all(values_block[tuple(slicer)]>0) or np.all(values_block[tuple(slicer)]<0):
#                 change_sign[k] = False

    values = chebyshev_block_copy(values_block)

#     if multiplier is None:
#         if np.max(np.abs(values)) < 1.e-5:
#             multiplier = 1.e5
#         else:
#             multiplier = 1./np.max(np.abs(values))
#     multiplier = max(1, multiplier)
    multiplier = 1.
    values *= multiplier

    coeffs = np.real(fftn(values/deg**dim))

    for i in range(dim):
        #construct slices for the first and degs[i] entry in each dimension
        idx0 = [slice(None)] * dim
        idx0[i] = 0

        idx_deg = [slice(None)] * dim
        idx_deg[i] = deg

        #halve the coefficients in each slice
        coeffs[tuple(idx0)] /= 2
        coeffs[tuple(idx_deg)] /= 2

    slices = [slice(0,deg+1)]*dim
    if return_bools:
        return coeffs[tuple(slices)], change_sign, multiplier
    else:
        return coeffs[tuple(slices)], multiplier

def get_subintervals(a,b,dimensions,interval_data,polys,change_sign,approx_tol,check_subintervals=False):
    """Gets the subintervals to divide a search interval into.

    Parameters
    ----------
    a : numpy array
        The lower bound on the interval.
    b : numpy array
        The upper bound on the interval.
    dimensions : numpy array
        The dimensions we want to cut in half.
    interval_data : IntervalData
        A class to run the subinterval checks and keep track of the solve progress
    polys : list
        A list of MultiCheb polynomials representing the function approximations on the
        interval to subdivide. Used in the subinterval checks.
    change_sign : list
        A list of bools of whether we know the functions can change sign on the subintervals.
        Used in the subinterval checks.
    approx_tol: float
        The bound of the sup norm error of the chebyshev approximation. Because trim_coeff
        introduces this much error again, 2*approx_tol is passed into the subintervals checks.
    check_subintervals : bool
        If True runs the subinterval checks to throw out intervals where the functions are never 0.

    Returns
    -------
    subintervals : list
        Each element of the list is a tuple containing an a and b, the lower and upper bounds of the interval.
    """
    RAND = 0.5139303900908738
    subintervals = []
    diffs1 = ((b-a)*RAND)[dimensions]
    diffs2 = ((b-a)-(b-a)*RAND)[dimensions]

    for subset in product([False,True], repeat=len(dimensions)):
        subset = np.array(subset)
        aTemp = a.copy()
        bTemp = b.copy()
        aTemp[dimensions] += (~subset)*diffs1
        bTemp[dimensions] -= subset*diffs2
        subintervals.append((aTemp,bTemp))

    if check_subintervals:
        scaled_subintervals = get_subintervals(-np.ones_like(a),np.ones_like(a),dimensions,None,None,None,approx_tol)
        #Uses 2*approx_tol because this much error can be added in the approximation and the trim_coeff
        # TODO Should be approx_tol/2? Or not since we account for that earlier?
        # TODO Mabye should be (200/87)* approx tol because it's the original tolerance given,
        # not necessarily the modified tolerance.
        return interval_data.check_subintervals(subintervals, scaled_subintervals, polys, change_sign, approx_tol)
    else:
        return subintervals

def full_cheb_approximate(f,a,b,deg,approx_tol,good_deg=None):
    """Gives the full chebyshev approximation and checks if it's good enough.

    Called recursively.

    Parameters
    ----------
    f : function
        The function we approximate.
    a : numpy array
        The lower bound on the interval.
    b : numpy array
        The upper bound on the interval.
    deg : int
        The degree to approximate with.
    approx_tol : float
        How small the high degree terms must be to consider the approximation accurate.
    good_deg : numpy array
        Interpoation degree that is guaranteed to give an approximation valid to within approx_tol.

    Returns
    -------
    coeff : numpy array
        The coefficient array of the interpolation. If it can't get a good approximation and needs to subdivide, returns None.
    bools: numpy array
        (2^n, 1) array of bools corresponding to which subintervals the function changes sign in
    """
    #We know what degree we want
    if good_deg is not None:
        coeff, bools, multiplier = interval_approximate_nd(f,a,b,good_deg,return_bools=True)
        return coeff, bools
        
    # Adjust approx_tol to match the tolerance guarenteed by the algorithm.
    # TODO Include a reference to why this is scaled here from the paper.
    # This is for trim_coeffs (*1/2) and the sup-norm error bound given by Boyd (<= 100/87).
    approx_tol *= (0.969157486247)/2

    #Try degree deg and see if it's good enough
    coeff, multiplier = interval_approximate_nd(f,a,b,deg)
    coeff2, bools, multiplier = interval_approximate_nd(f,a,b,deg*2,return_bools=True, multiplier=multiplier)
    coeff2[slice_top(coeff)] -= coeff
    if np.sum(np.abs(coeff2)) > approx_tol:
        #Find the directions to subdivide
        dim = len(a)
        # TODO: Intelligent Subdivision.
        # div_dimensions = []
        # slices = [slice(0,None,None)]*dim
        # for d in range(dim):
        #     slices[d] = slice(deg+1,None,None)
        #     if np.sum(np.abs(coeff2[tuple(slices)])) > approx_tol/dim:
        #         div_dimensions.append(d)
        #     slices[d] = slice(0,None,None)
        # if len(div_dimensions) == 0:
        #     div_dimensions.append(0)
        # return None, np.array(div_dimensions)
        return None, np.arange(dim)
    else:
        return coeff, bools

def good_zeros_nd(zeros, imag_tol = 1.e-5, real_tol = 1.e-5):
    """Get the real zeros in the -1 to 1 interval in each dimension.

    Parameters
    ----------
    zeros : numpy array
        The zeros to be checked.
    imag_tol : float
        How large the imaginary part can be to still have it be considered real.
    real_tol : float
        How far the real part can be outside the interval [-1,1] and still be
        considered valid.

    Returns
    -------
    good_zeros : numpy array
        The real zeros in [-1,1] of the input zeros.
    """
    good_zeros = zeros[np.all(np.abs(zeros.imag) <= imag_tol,axis = 1)]
    good_zeros = good_zeros[np.all(np.abs(good_zeros) <= 1 + real_tol,axis = 1)]
    return good_zeros.real

def subdivision_solve_nd(funcs,a,b,deg,interval_data,approx_tol=1.e-12,solve_tol=1.e-8, polish=False, good_degs=None, level=0, max_level=25):
    """Finds the common zeros of the given functions.

    Parameters
    ----------
    funcs : list
        Each element of the list is a callable function.
    a : numpy array
        The lower bound on the interval.
    b : numpy array
        The upper bound on the interval.
    deg : int
        The degree to approximate with in the chebyshev approximation.
    interval_data : IntervalData
        A class to run the subinterval checks and keep track of the solve progress
    approx_tol: float
        The bound of the sup norm error of the chebyshev approximation.
    solve_tol : float
        The tolerance to pass into division solve.
    polish : bool
        If True resolves for each root on a smaller interval with a finer approximation to give a
        more accurate answer.
    good_degs : numpy array
        Interpoation degrees that are guaranteed to give an approximation valid to within approx_tol.

    Returns
    -------
    zeros : numpy array
        The real zeros of the functions in the interval [a,b]
    """
    if level > max_level:
        # TODO Refine case where there may be a root and it goes too deep.
        interval_data.track_interval("Too Deep", [a, b])
        # # Find residuals of the midpoint of the interval.
        # residual_samples = list()
        # for func in funcs:
        #     residual_samples.append(func(*(np.array(a) + np.array(b))/2))
        # # If all the residuals are within the tolerance, return midpoint approximation.
        # if np.all(residual < solve_tol for residual in residual_samples):
        #     return (np.array(a) + np.array(b))/2
        return np.zeros([0,len(a)])

    # TODO Potential speed up for systems that get stuck going too deep. Possible
    # because of the error bound equation assumptions in the paper and assuming that
    # N <= 256.
    # if level > 8:
    #     approx_tol *= 2**(deg)

    # Also a potential speed up while keeping great accuracy.
    # if level > 11:
    #     approx_tol = 1.e-5
    #     polish = True

    cheb_approx_list = []
    interval_data.print_progress()
    dim = len(a)
    if good_degs is None:
        good_degs = [None]*len(funcs)

    for func, good_deg in zip(funcs, good_degs):
        coeff, change_sign = full_cheb_approximate(func,a,b,deg,approx_tol,good_deg)
#         print(change_sign)
        #Subdivides if a bad approximation
        if coeff is None:
#             print("Bad Approx")
            intervals = get_subintervals(a,b,change_sign,None,None,None,approx_tol)
#             print(intervals, good_degs)
            return np.vstack([subdivision_solve_nd(funcs,interval[0],interval[1],deg,interval_data,\
                                                   approx_tol,solve_tol,polish,level=level+1) for interval in intervals])
        else:
            #if the function changes sign on at least one subinterval, skip the checks
            if np.any(change_sign):
                cheb_approx_list.append(coeff)
                continue
            #Run checks to try and throw out the interval
            if interval_data.check_interval(coeff, approx_tol, a, b):
                return np.zeros([0,dim])

            cheb_approx_list.append(coeff)

#     print("Valid Approx")
    #Make the system stable to solve
    
    coeffs, all_triangular = trim_coeffs(cheb_approx_list, approx_tol)

    #Check if everything is linear
#     print([coeff.shape[0] for coeff in coeffs])
    if np.all(np.array([coeff.shape[0] for coeff in coeffs]) == 2):
#         print("Linear")
#        if approx_tol > 1.e-6:
#            return subdivision_solve_nd(funcs,a,b,deg,interval_data,1.e-8,1.e-8,polish,level=level)
        A = np.zeros([dim,dim])
        B = np.zeros(dim)
        for row in range(dim):
            coeff = coeffs[row]
            spot = tuple([0]*dim)
            B[row] = coeff[spot]
            var_list = get_var_list(dim)
            for col in range(dim):
                if coeff.shape[0] == 1:
                    A[row,col] = 0
                else:
                    A[row,col] = coeff[var_list[col]]

        #solve the system
        try:
            zero = np.linalg.solve(A,-B)
        except np.linalg.LinAlgError as e:
            if str(e) == 'Singular matrix':
                #if the system is dependent, then there are infinitely many roots
                #if the system is inconsistent, there are no roots
                #TODO: this should be more airtight than raising a warning

                #if the rightmost column of U from LU decomposition
                # is a pivot column, system is inconsistent
                # otherwise, it's dependent
                U = lu(np.hstack((A,B.reshape(-1,1))))[2]
                pivot_columns = [np.flatnonzero(U[i, :])[0] for i in range(U.shape[0]) if np.flatnonzero(U[i, :]).shape[0]>0]
                if U.shape[1]-1 in pivot_columns:
                    #dependent
                    return np.zeros([0,dim])
                else:
                    #independent
                    warnings.warn('System potentially has infinitely many roots')
                    return np.zeros([0,dim])

        interval_data.track_interval("Base Case", [a,b])
        if polish:
            polish_tol = (b[0]-a[0])/10
            return polish_zeros(transform(good_zeros_nd(zero.reshape([1,dim])),a,b), funcs, polish_tol)
        else:
            return transform(good_zeros_nd(zero.reshape([1,dim])),a,b)
    #Check if anything is linear
    elif np.any(np.array([coeff.shape[0] for coeff in coeffs]) == 2):
        #Subdivide but run some checks on the intervals first
        intervals = get_subintervals(a,b,np.arange(dim),interval_data,cheb_approx_list,change_sign,\
                                             approx_tol,check_subintervals=True)
        if len(intervals) == 0:
            return np.zeros([0,dim])
        else:
            good_degs = [coeff.shape[0] - 1 for coeff in coeffs]
            return np.vstack([subdivision_solve_nd(funcs,interval[0],interval[1],deg,interval_data,\
                                                   approx_tol,solve_tol,polish,good_degs,level=level+1) for interval in intervals])

    if np.any(np.array([coeff.shape[0] for coeff in coeffs]) > 5) or not all_triangular:
        #Subdivide but run some checks on the intervals first
        intervals = get_subintervals(a,b,np.arange(dim),interval_data,cheb_approx_list,\
                                             change_sign,approx_tol,check_subintervals=True)
        if len(intervals) == 0:
            return np.zeros([0,dim])
        else:
            good_degs = [coeff.shape[0] - 1 for coeff in coeffs]
            return np.vstack([subdivision_solve_nd(funcs,interval[0],interval[1],deg,interval_data,\
                                                   approx_tol,solve_tol,polish,good_degs,level=level+1)\
                                                   for interval in intervals])

    polys = [MultiCheb(coeff, lead_term = [coeff.shape[0]-1], clean_zeros = False) for coeff in coeffs]
    
    # zeros = division(polys,divisor_var,solve_tol)
    try:
        zeros = multiplication(polys, approx_tol=approx_tol, solve_tol=solve_tol)
        zeros = np.array(zeros)
        interval_data.track_interval("Spectral", [a,b])
        if len(zeros) == 0:
            return np.zeros([0,dim])
        if polish:
            polish_tol = (b[0]-a[0])/10
            return polish_zeros(transform(good_zeros_nd(zeros),a,b), funcs, polish_tol)
        else:
            return transform(good_zeros_nd(zeros),a,b)
    except ConditioningError as e:
        # COMMENT OUT IF NOT USING DIVISION
        # divisor_var += 1
        # while divisor_var < dim:
        #     if not good_direc(coeffs,divisor_var,solve_tol):
        #         divisor_var += 1
        #         continue
        #     zeros = division(polys, divisor_var, solve_tol)
        #     if isinstance(zeros, int):
        #         divisor_var += 1
        #         continue
        #     zeros = np.array(zeros)
        #     interval_data.track_interval("Division", [a,b])
        #     if len(zeros) == 0:
        #         return np.zeros([0,dim])
        #     if polish:
        #         polish_tol = (b[0]-a[0])
        #         return polish_zeros(transform(good_zeros_nd(zeros),a,b),funcs,polish_tol)
        #     else:
        #         return transform(good_zeros_nd(zeros),a,)b
        # END COMMENT OUT FOR DIVISION

        #Subdivide but run some checks on the intervals first
        intervals = get_subintervals(a,b,np.arange(dim),interval_data,cheb_approx_list,change_sign,\
                                             approx_tol,check_subintervals=True)
        if len(intervals) == 0:
            return np.zeros([0,dim])
        else:
            good_degs = [poly.coeff.shape[0] - 1 for poly in polys]
            return np.vstack([subdivision_solve_nd(funcs,interval[0],interval[1],deg,interval_data,\
                                                   approx_tol,solve_tol,polish,good_degs,level=level+1) for interval in intervals])

def good_direc(coeffs, dim, solve_tol):
    """Determines if this is a good direction to try solving with division.

    Parameters
    ----------
    coeffs : list
        The coefficient matrices of the polynomials to solve.
    dim : int
        The direction to divide by in division.
    solve_tol : float
        How small spots that will be in the Macaulay diagonal are allowed to get before we determine it is unstable.

    Returns
    -------
    good_direc : bool
        If True running division should be stable. If False, probably not.
    """
#     return True
    tol = solve_tol*100
    slices = []
    for i in range(coeffs[0].ndim):
        if i == dim:
            slices.append(0)
        else:
            slices.append(slice(None))
    vals = [coeff[tuple(slices)] for coeff in coeffs]
    degs = [val.shape[0] for val in vals]

    min_vals = np.zeros([len(vals),*vals[np.argmax(degs)].shape])

    for num, val in enumerate(vals):
        deg = degs[num]
        slices = [num]+[slice(0,deg) for i in range(val.ndim)]
        min_vals[tuple(slices)] = val

    min_vals[min_vals==0] = 1
    if np.any(np.min(np.abs(min_vals),axis=0) < tol):
        return False
    return True

def polish_zeros(zeros, funcs, tol=1.e-1):
    """Polishes the given zeros of the functions to a better accuracy.

    Resolves with finer tolerances in a box around the zeros.

    Parameters
    ----------
    zeros : numpy array
        The given zeros.
    funcs : list
        The functions to find the zeros of.
    tol : float
        How big of a box around the found zeros to solve on.

    Returns
    -------
    polish_zeros : numpy
        The polished zeros.
    """
    import warnings
    warnings.warn("Polishing may return duplicate zeros.")
    
    if len(zeros) == 0:
        return zeros
    dim = zeros.shape[1]
    polished_zeros = []

    for zero in zeros:
        a = np.array(zero) - tol
        b = np.array(zero) + 1.1*tol #Keep the root away from 0
        interval_data = IntervalData(a,b)
        interval_data.polishing = True
        # TODO : Change the approx_tol to make polishing much more accurate.
        polished_zero = subdivision_solve_nd(funcs,a,b,5,interval_data,approx_tol=1.e-13,\
                                                 solve_tol=1.e-15,polish=False)
        polished_zeros.append(polished_zero)
    return np.vstack(polished_zeros)

def trim_coeffs(coeffs, approx_tol):
    """Trim the coefficient matrices so they are stable and choose a direction to divide in.

    Parameters
    ----------
    coeffs : list
        The coefficient matrices of the Chebyshev polynomials we are solving.
    approx_tol: float
        The bound of the sup norm error of the chebyshev approximation.

    Returns
    -------
    polys : list
        The reduced degree Chebyshev polynomials
    divisor_var : int
        What direction to do the division in to be stable. -1 means we should subdivide.
    """
    # Adjust approx_tol to match the tolerance guarenteed by the algorithm.
    # TODO Include a reference to why this is scaled here from the paper.
    # This is for trim_coeffs and the sup-norm error bound given by Boyd.
    approx_tol *= (0.969157486247)/2

    all_triangular = True
    for num, coeff in enumerate(coeffs):
        error = 0.
        # Potentially hard-coded tolerance: 1e-10 gets things that aren't really small
        spot = np.abs(coeff) < 1.e-10*np.max(np.abs(coeff))
        error = np.sum(np.abs(coeff[spot]))
        coeff[spot] = 0
        
        dim = coeff.ndim
        deg = np.sum(coeff.shape) - dim
        initial_mons = []
        for deg0 in range(coeff.shape[0], deg+1):
            initial_mons += mon_combos_limited_wrap(deg0, dim, coeff.shape)
        mons = np.array(initial_mons).T
        slices = [mons[i] for i in range(dim)]
        slice_error = np.sum(np.abs(coeff[tuple(slices)]))
        if slice_error + error > approx_tol:
            all_triangular = False
        else:
            coeff[tuple(slices)] = 0
            deg = coeff.shape[0]-1
            while deg > 1:
                mons = mon_combos_limited_wrap(deg, dim, coeff.shape)
                slices = [] #becomes the indices of the terms of degree deg
                mons = np.array(mons).T
                for i in range(dim):
                    slices.append(mons[i])
                slices = tuple(slices)
                slice_error = np.sum(np.abs(coeff[slices]))
                if slice_error + error > approx_tol:
                    if deg < coeff.shape[0]-1:
                        slices = tuple([slice(0,deg+1)]*dim)
                        coeff = coeff[slices]
                    break
                else:
                    error += slice_error
                    coeff[slices] = 0
                    deg-=1
                    if deg == 1:
                        slices = tuple([slice(0,2)]*dim)
                        coeff = coeff[slices]
                        break
        coeffs[num] = coeff

<<<<<<< HEAD
    if not all_triangular:
        return coeffs, -1
    else:
      #  for divisor_var in range(coeffs[0].ndim):
       #     if good_direc(coeffs,divisor_var,solve_tol):
        #        return coeffs, divisor_var
        return coeffs, 0
=======
    return coeffs, all_triangular
>>>>>>> d7da77a9

@Memoize
def mon_combos_limited_wrap(deg, dim, shape):
    '''A wrapper for mon_combos_limited to memoize.

    Parameters
    --------
    deg: int
        Degree of the monomials desired.
    dim : int
        Dimension of the monomials desired.
    shape : tuple
        The limiting shape. The i'th index of the mon can't be bigger than the i'th index of the shape.

    Returns
    -----------
    mon_combo_limited_wrap : list
        A list of all the monomials.
    '''
    return mon_combos_limited([0]*dim,deg,shape)

def mon_combos_limited(mon, remaining_degrees, shape, cur_dim = 0):
    '''Finds all the monomials of a given degree that fits in a given shape and returns them. Works recursively.

    Very similar to mon_combos, but only returns the monomials of the desired degree.

    Parameters
    --------
    mon: list
        A list of zeros, the length of which is the dimension of the desired monomials. Will change
        as the function searches recursively.
    remaining_degrees : int
        Initially the degree of the monomials desired. Will decrease as the function searches recursively.
    shape : tuple
        The limiting shape. The i'th index of the mon can't be bigger than the i'th index of the shape.
    cur_dim : int
        The current position in the list the function is iterating through. Defaults to 0, but increases
        in each step of the recursion.

    Returns
    -----------
    answers : list
        A list of all the monomials.
    '''
    answers = []
    if len(mon) == cur_dim+1: #We are at the end of mon, no more recursion.
        if remaining_degrees < shape[cur_dim]:
            mon[cur_dim] = remaining_degrees
            answers.append(mon.copy())
        return answers
    if remaining_degrees == 0: #Nothing else can be added.
        answers.append(mon.copy())
        return answers
    temp = mon.copy() #Quicker than copying every time inside the loop.
    for i in range(min(shape[cur_dim],remaining_degrees+1)): #Recursively add to mon further down.
        temp[cur_dim] = i
        answers.extend(mon_combos_limited(temp, remaining_degrees-i, shape, cur_dim+1))
    return answers

def good_zeros_1d(zeros, imag_tol = 1.e-10):
    """Get the real zeros in the -1 to 1 interval

    Parameters
    ----------
    zeros : numpy array
        The zeros to be checked.
    imag_tol : float
        How large the imaginary part can be to still have it be considered real.

    Returns
    -------
    good_zeros : numpy array
        The real zero in [-1,1] of the input zeros.
    """
    zeros = zeros[np.where(np.abs(zeros) <= 1)]
    zeros = zeros[np.where(np.abs(zeros.imag) < imag_tol)]
    return zeros

def subdivision_solve_1d(f,a,b,interval_data,cheb_approx_tol=1.e-5,max_degree=128):
    """Finds the roots of a one-dimensional function using subdivision and chebyshev approximation.

    Parameters
    ----------
    f : function from R^n -> R
        The function to interpolate.
    a : numpy array
        The lower bound on the interval.
    b : numpy array
        The upper bound on the interval.
    cheb_approx_tol : float
        The bound of the sup norm error of the chebyshev approximation.
    max_degree : int
        The degree of the interpolation before subdividing.

    Returns
    -------
    coeffs : numpy array
        The coefficient of the chebyshev interpolating polynomial.
    """
    cur_deg = 2
    interval_data.print_progress()
    initial_approx = interval_approximate_1d(f,a,b,deg = cur_deg)
    while cur_deg<=max_degree:
        coeffsN = np.zeros(2*cur_deg+1)
        coeffsN[:cur_deg+1] = initial_approx
        coeffs2N = interval_approximate_1d(f,a,b,deg = 2*cur_deg)
        #Check if the approximation is good enough
        # if np.sum(np.abs(coeffs2N - coeffsN)) < cheb_approx_tol:
        if np.sum(np.abs(coeffs2N[cur_deg+1:])) < np.sum(np.abs(coeffs2N[:cur_deg+1]))*cheb_approx_tol:
            coeffs = coeffsN[:cur_deg+1]
            #const interval check
            if interval_data.check_interval(coeffs, cheb_approx_tol, a, b):
                return np.zeros([0])
            #Division is faster after degree 75
            if cur_deg > 75:
                interval_data.track_interval('Spectral', [a,b])
                return transform(good_zeros_1d(divCheb(coeffs)),a,b)
            else:
                interval_data.track_interval('Spectral', [a,b])
                return transform(good_zeros_1d(multCheb(np.trim_zeros(coeffs.copy(),trim='b'))),a,b)
        initial_approx = coeffs2N
        cur_deg*=2
    #Subdivide the interval and recursively call the function.
    div_length = (b-a)/2
    return np.hstack([subdivision_solve_1d(f,a,b-div_length,interval_data,max_degree=max_degree),\
                      subdivision_solve_1d(f,a+div_length,b,interval_data,max_degree=max_degree)])<|MERGE_RESOLUTION|>--- conflicted
+++ resolved
@@ -791,17 +791,7 @@
                         break
         coeffs[num] = coeff
 
-<<<<<<< HEAD
-    if not all_triangular:
-        return coeffs, -1
-    else:
-      #  for divisor_var in range(coeffs[0].ndim):
-       #     if good_direc(coeffs,divisor_var,solve_tol):
-        #        return coeffs, divisor_var
-        return coeffs, 0
-=======
     return coeffs, all_triangular
->>>>>>> d7da77a9
 
 @Memoize
 def mon_combos_limited_wrap(deg, dim, shape):
