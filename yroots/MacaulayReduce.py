import numpy as np
import itertools
from scipy.linalg import qr, solve_triangular, qr_multiply
from yroots.polynomial import Polynomial, MultiCheb, MultiPower
from yroots.utils import row_swap_matrix, MacaulayError, slice_top, mon_combos, \
                              num_mons_full, memoized_all_permutations, mons_ordered, \
                              all_permutations_cheb
from matplotlib import pyplot as plt
from scipy.linalg import svd

def add_polys(degree, poly, poly_coeff_list):
    """Adds polynomials to a Macaulay Matrix.

    This function is called on one polynomial and adds all monomial multiples of
     it to the matrix.

    Parameters
    ----------
    degree : int
        The degree of the Macaulay Matrix
    poly : Polynomial
        One of the polynomials used to make the matrix.
    poly_coeff_list : list
        A list of all the current polynomials in the matrix.
    Returns
    -------
    poly_coeff_list : list
        The original list of polynomials in the matrix with the new monomial
        multiplications of poly added.
    """

    poly_coeff_list.append(poly.coeff)
    deg = degree - poly.degree
    dim = poly.dim

    mons = mon_combos([0]*dim,deg)

    for mon in mons[1:]: #skips the first all 0 mon
        poly_coeff_list.append(poly.mon_mult(mon, returnType = 'Matrix'))
    return poly_coeff_list

def find_degree(poly_list, verbose=False):
    '''Finds the appropriate degree for the Macaulay Matrix.

    Parameters
    --------
    poly_list: list
        The polynomials used to construct the matrix.
    verbose : bool
        If True prints the degree
    Returns
    -----------
    find_degree : int
        The degree of the Macaulay Matrix.

    '''
    if verbose:
        print('Degree of Macaulay Matrix:', sum(poly.degree for poly in poly_list) - len(poly_list) + 1)
    return sum(poly.degree for poly in poly_list) - len(poly_list) + 1

def rrqr_reduceMacaulay(matrix, matrix_terms, cuts, accuracy = 1.e-10):
    ''' Reduces a Macaulay matrix, BYU style.

    The matrix is split into the shape
    A B C
    D E F
    Where A is square and contains all the highest terms, and C contains all the x,y,z etc. terms. The lengths
    are determined by the matrix_shape_stuff tuple. First A and D are reduced using rrqr without pivoting, and then the rest of
    the matrix is multiplied by Q.T to change it accordingly. Then E is reduced by rrqr with pivoting, the rows of B are shifted
    accordingly, and F is multipled by Q.T to change it accordingly. This is all done in place to save memory.

    Parameters
    ----------
    matrix : numpy array.
        The Macaulay matrix, sorted in BYU style.
    matrix_terms: numpy array
        Each row of the array contains a term in the matrix. The i'th row corresponds to
        the i'th column in the matrix.
    cuts : tuple
        When the matrix is reduced it is split into 3 parts with restricted pivoting. These numbers indicate
        where those cuts happen.
    accuracy : float
        Throws an error if the condition number of the backsolve is more than 1/accuracy.
    Returns
    -------
    matrix : numpy array
        The reduced matrix.
    matrix_terms: numpy array
        The resorted matrix_terms.
    '''
    #RRQR reduces A and D without pivoting sticking the result in it's place.
    Q1,matrix[:,:cuts[0]] = qr(matrix[:,:cuts[0]])

    #Multiplying BCEF by Q.T
    matrix[:,cuts[0]:] = Q1.T@matrix[:,cuts[0]:]
    del Q1 #Get rid of Q1 for memory purposes.

    #RRQR reduces E sticking the result in it's place.
    Q,matrix[cuts[0]:,cuts[0]:cuts[1]],P = qr(matrix[cuts[0]:,cuts[0]:cuts[1]], pivoting = True)

    #Multiplies F by Q.T.
    matrix[cuts[0]:,cuts[1]:] = Q.T@matrix[cuts[0]:,cuts[1]:]
    del Q #Get rid of Q for memory purposes.

    #Permute the columns of B
    matrix[:cuts[0],cuts[0]:cuts[1]] = matrix[:cuts[0],cuts[0]:cuts[1]][:,P]

    #Resorts the matrix_terms.
    matrix_terms[cuts[0]:cuts[1]] = matrix_terms[cuts[0]:cuts[1]][P]

    #eliminate zero rows from the bottom of the matrix.
    matrix = row_swap_matrix(matrix)
    for row in matrix[::-1]:
        if np.allclose(row, 0,atol=accuracy):
            matrix = matrix[:-1]
        else:
            break

    #set very small values in the matrix to zero before backsolving
    matrix[np.isclose(matrix, 0, atol=accuracy)] = 0

    #SVD conditioning check
    D = np.linalg.svd(matrix[:,:matrix.shape[0]], compute_uv=False)
    if D[0]/D[-1] > 1/accuracy:
        return -1, -1
<<<<<<< HEAD
        
=======

    #backsolve
    height = matrix.shape[0]
    matrix[:,height:] = solve_triangular(matrix[:,:height],matrix[:,height:])
    matrix[:,:height] = np.eye(height)

>>>>>>> cb49b26f
    return matrix, matrix_terms

def rrqr_reduceMacaulay2(matrix, matrix_terms, cuts, accuracy = 1.e-10):
    ''' Reduces a Macaulay matrix, BYU style

    This function does the same thing as rrqr_reduceMacaulay but uses
    qr_multiply instead of qr and a multiplication
    to make the function faster and more memory efficient.

    This function only works properly if the bottom left (D) part of the matrix is zero

    Parameters
    ----------
    matrix : numpy array.
        The Macaulay matrix, sorted in BYU style.
    matrix_terms: numpy array
        Each row of the array contains a term in the matrix. The i'th row corresponds to
        the i'th column in the matrix.
    cuts : tuple
        When the matrix is reduced it is split into 3 parts with restricted pivoting. These numbers indicate
        where those cuts happen.
    accuracy : float
        What is determined to be 0.
    Returns
    -------
    matrix : numpy array
        The reduced matrix.
    matrix_terms: numpy array
        The resorted matrix_terms.
    '''
    #RRQR reduces A and multiplies BC.T by Q
    product1,matrix[:cuts[0],:cuts[0]] = qr_multiply(matrix[:,:cuts[0]], matrix[:,cuts[0]:].T, mode = 'right')
    #BC is now Q.T @ BC
    matrix[:cuts[0],cuts[0]:] = product1.T
    del product1 #remove ]for memory purposes

    #check if there are zeros along the diagonal of R1
    if any(np.isclose(np.diag(matrix[:,:cuts[0]]),0, atol=accuracy)):
        raise MacaulayError("R1 IS NOT FULL RANK")

    #set small values to zero before backsolving
    matrix[np.isclose(matrix, 0, atol=accuracy)] = 0
    #backsolve top of matrix (solve triangular on B and C)
    matrix[:cuts[0],cuts[0]:] = solve_triangular(matrix[:cuts[0],:cuts[0]],matrix[:cuts[0],cuts[0]:])
    matrix[:cuts[0],:cuts[0]] = np.eye(cuts[0]) #A is now the identity after backsolving
    #E and F                            D                           BC
    matrix[cuts[0]:,cuts[0]:] -= (matrix[cuts[0]:,:cuts[0]])@matrix[:cuts[0],cuts[0]:] #?

    #QRP on E, multiply that onto F
    product2,R,P = qr_multiply(matrix[cuts[0]:,cuts[0]:cuts[1]], matrix[cuts[0]:,cuts[1]:].T, mode = 'right', pivoting = True)
    #get rid of zero rows
    matrix = matrix[:R.shape[0]+cuts[0]]
    #set D to zero
    matrix[cuts[0]:,:cuts[0]] = np.zeros_like(matrix[cuts[0]:,:cuts[0]])
    #fill E in with R
    matrix[cuts[0]:,cuts[0]:cuts[0]+R.shape[1]] = R
    #fill F in with product2.T
    matrix[cuts[0]:,cuts[0]+R.shape[1]:] = product2.T
    del product2,R

    #raise error if E is not full rank
    if any(np.isclose(np.diag(matrix),0, atol=accuracy)):
        raise MacaulayError("FULL MATRIX IS NOT FULL RANK")

    #Permute the columns of B, since E already got permuted implicitly
    matrix[:cuts[0],cuts[0]:cuts[1]] = matrix[:cuts[0],cuts[0]:cuts[1]][:,P]
    matrix_terms[cuts[0]:cuts[1]] = matrix_terms[cuts[0]:cuts[1]][P]
    del P

    #set small values in the matrix to zero now, after the QR reduction
    matrix[np.isclose(matrix, 0, atol=accuracy)] = 0
    #eliminate zero rows from the bottom of the matrix.
    matrix = row_swap_matrix(matrix)
    for row in matrix[::-1]:
        if np.allclose(row, 0,atol=accuracy):
            matrix = matrix[:-1]
        else:
            break

    #backsolve
    height = matrix.shape[0]
    matrix[:,height:] = solve_triangular(matrix[:,:height],matrix[:,height:])
    matrix[:,:height] = np.eye(height)

    return matrix, matrix_terms<|MERGE_RESOLUTION|>--- conflicted
+++ resolved
@@ -121,18 +121,16 @@
 
     #SVD conditioning check
     D = np.linalg.svd(matrix[:,:matrix.shape[0]], compute_uv=False)
+    if D[-1] == 0:
+        return -1, -1
     if D[0]/D[-1] > 1/accuracy:
         return -1, -1
-<<<<<<< HEAD
-        
-=======
 
     #backsolve
     height = matrix.shape[0]
     matrix[:,height:] = solve_triangular(matrix[:,:height],matrix[:,height:])
     matrix[:,:height] = np.eye(height)
 
->>>>>>> cb49b26f
     return matrix, matrix_terms
 
 def rrqr_reduceMacaulay2(matrix, matrix_terms, cuts, accuracy = 1.e-10):
