--- conflicted
+++ resolved
@@ -18,10 +18,7 @@
 from matplotlib import pyplot as plt
 from matplotlib import patches
 import itertools
-<<<<<<< HEAD
 import time
-=======
->>>>>>> 142f38d8
 
 def solve(funcs, a, b, interval_data = False):
     '''
@@ -39,19 +36,11 @@
     -------
     roots : numpy array
         The common roots of the polynomials. Each row is a root.
-<<<<<<< HEAD
-    '''    
+    '''
     interval_checks = [constant_term_check, full_quad_check, full_cubic_check]
     subinterval_checks = [linear_check, quadratic_check1, quadratic_check2]
     interval_results = []
     for i in range(len(interval_checks) + len(subinterval_checks) + 2):
-=======
-    '''
-    interval_checks = [constant_term_check,full_quad_check]#, curvature_check]#full_cubic_check,
-    subinterval_checks = [linear_check,quadratic_check1,quadratic_check2,quadratic_check3]
-    interval_results = []
-    for i in range(len(interval_checks) + len(subinterval_checks) + 1):
->>>>>>> 142f38d8
         interval_results.append([])
 
     dim = len(a)
@@ -81,10 +70,7 @@
             deg = deg_dim[dim]
 
         #Output the interval percentages
-<<<<<<< HEAD
         #result = subdivision_naive_solve_nd(funcs,a,b,deg,interval_results,interval_checks,subinterval_checks)
-=======
->>>>>>> 142f38d8
         result = subdivision_solve_nd(funcs,a,b,deg,interval_results,interval_checks,subinterval_checks)
 
         #Plot what happened
@@ -92,23 +78,15 @@
 
             results_numbers = np.array([len(i) for i in interval_results])
             total_intervals = sum(results_numbers)
-<<<<<<< HEAD
             checkers = [func.__name__ for func in interval_checks]+[func.__name__ for func in subinterval_checks]+\
                     ["Division"] + ['Base Case']
-=======
-            checkers = [func.__name__ for func in interval_checks]+[func.__name__ for func in subinterval_checks]+["Division"]
->>>>>>> 142f38d8
 
             print("Total intervals checked was {}".format(total_intervals))
             print("Methods used were {}".format(checkers))
             print("The percent solved by each was {}".format((100*results_numbers / total_intervals).round(2)))
 
             if dim == 2:
-<<<<<<< HEAD
                 colors = ['b', 'g', 'r', '#FFB726', 'c', '#FFF300', 'k','#8A8A8A','pink','fuchsia', '#23FF3E', '#891E90']
-=======
-                colors = ['b', 'g', 'r', 'm', 'c', 'y', 'k','w','pink','fuchsia']
->>>>>>> 142f38d8
                 fig,ax = plt.subplots(1)
                 fig.set_size_inches(10, 10)
                 for i in range(len(interval_checks)):
@@ -154,7 +132,6 @@
                         rect = patches.Rectangle((a0[0],a0[1]),b0[0]-a0[0],b0[1]-a0[1],linewidth=.001\
                                                  ,edgecolor=colors[i],facecolor=colors[i])
                     ax.add_patch(rect)
-<<<<<<< HEAD
                 
                 i = len(interval_checks) +len(subinterval_checks) + 1
                 results = interval_results[i]
@@ -170,8 +147,6 @@
                                                  ,edgecolor=colors[i],facecolor=colors[i])
                     ax.add_patch(rect)
 
-=======
->>>>>>> 142f38d8
 
                 plt.title('What happened to the intervals')
                 plt.xlim(a[0],b[0])
@@ -373,11 +348,7 @@
         scaled_subintervals = get_subintervals(-np.ones_like(a),np.ones_like(a),dimensions,None,None,None)
         for check_num, check in enumerate(subinterval_checks):
             for poly in polys:
-<<<<<<< HEAD
                 mask = check(poly, scaled_subintervals)
-=======
-                mask = check(poly.coeff, scaled_subintervals)
->>>>>>> 142f38d8
                 new_scaled_subintervals = []
                 new_subintervals = []
                 for i, result in enumerate(mask):
@@ -385,11 +356,7 @@
                         new_scaled_subintervals.append(scaled_subintervals[i])
                         new_subintervals.append(subintervals[i])
                     else:
-<<<<<<< HEAD
                         interval_results[check_num-(2+len(subinterval_checks))].append(subintervals[i])
-=======
-                        interval_results[check_num-(1+len(subinterval_checks))].append(subintervals[i])
->>>>>>> 142f38d8
                 scaled_subintervals = new_scaled_subintervals
                 subintervals = new_subintervals
 
@@ -448,7 +415,6 @@
     good_zeros = good_zeros[np.all(np.abs(good_zeros) <= 1,axis = 1)]
     return good_zeros    
 
-<<<<<<< HEAD
 def subdivision_naive_solve_nd(funcs,a,b,deg,interval_results,interval_checks = [],subinterval_checks=[],tol=1.e-5):
     """Finds the common zeros of the given functions.
 
@@ -503,665 +469,6 @@
     return transform(zero,a,b)
     if np.all(zero >= a) and np.all(zero <= b):
         return transform(zero)
-=======
-
-"""
-The check functions are all functions that take in a coefficent matrix and run a quick check
-to determine if there can ever be zeros on the unit box there. They are then put into the list
-all_bound_check_functions in the order we want to run them (probably fastest first). These are
-then all run to throw out intervals as possible.
-"""
-
-def ext_val3(test_coeff, maxx = True):
-    a,b,c = test_coeff
-    """Absolute value of max or min of a + bx + c(2x^2 - 1) on -1 to 1"""
-    if np.abs(c) < 1.e-10:
-        if maxx:
-            return abs(a) + abs(b)
-        else:
-            if abs(b) > abs(a):
-                return 0
-            else:
-                return abs(a) - abs(b)
-    else:
-        vals = [a - b + c, a + b + c] #at +-1
-        if np.abs(b/c) < 4:
-            vals.append(a - b**2/(8*c) - c) #at -b/(4c)
-        if maxx:
-            return max(np.abs(vals))
-        else:
-            vals = np.array(vals)
-            if np.any(vals > 0) and np.any(vals < 0):
-                return 0
-            else:
-                return min(np.abs(vals))
-
-def ext_val4(test_coeff, maxx = True):
-    a,b,c,d = test_coeff
-    """Absolute value of max or min of a + bx + c(2x^2 - 1) + d*(4x^3 - 3x) on -1 to 1"""
-    if np.abs(d) < 1.e-10:
-        return ext_val3([a,b,c], maxx = maxx)
-    else:
-        vals = [a - b + c - d, a + b + c + d] #at +-1
-
-        #The quadratic roots
-        if 16*c**2 >= 48*d*(b-3*d):
-            x1 = (-4*c + np.sqrt(16*c**2 - 48*d*(b-3*d))) / (24*d)
-            x2 = (-4*c - np.sqrt(16*c**2 - 48*d*(b-3*d))) / (24*d)
-            if np.abs(x1) < 1:
-                vals.append(a + b*x1 + c*(2*x1**2 - 1) + d*(4*x1**3 - 3*x1))
-            if np.abs(x2) < 1:
-                vals.append(a + b*x2 + c*(2*x2**2 - 1) + d*(4*x2**3 - 3*x2))
-        if maxx:
-            return max(np.abs(vals))
-        else:
-            vals = np.array(vals)
-            if np.any(vals > 0) and np.any(vals < 0):
-                return 0
-            else:
-                return min(np.abs(vals))
-
-def constant_term_check(test_coeff):
-    """Quick check of zeros in the unit box.
-
-    Checks if the constant term is bigger than all the other terms combined, using the fact that
-    each Chebyshev monomial is bounded by 1.
-
-    Parameters
-    ----------
-    coeff : numpy array
-        The coefficient matrix of the polynomial to check
-
-    Returns
-    -------
-    check1 : bool
-        False if there are no zeros in the unit box, True otherwise
-    """
-    test_sum = np.sum(np.abs(test_coeff))
-    if np.abs(test_coeff.flatten()[0]) * 2 > test_sum:
-        return False
-    else:
-        return True
-
-def quad_check(test_coeff):
-    """Quick check of zeros in the unit box.
-
-    Parameters
-    ----------
-    test_coeff : numpy array
-        The coefficient matrix of the polynomial to check
-
-    Returns
-    -------
-    quad_check : bool
-        False if there are no zeros in the unit box, True otherwise
-    """
-    dim = test_coeff.ndim
-    slices = []
-    slices.append(slice(0,3))
-    slice_direc = 0
-    for i in range(dim-1):
-        slices.append(0)
-
-    start = ext_val3(test_coeff[slices], maxx = False)
-    rest = 0
-
-    shape = list(test_coeff.shape)
-    shape[slice_direc] = 1
-    for spots in itertools.product(*[np.arange(i) for i in shape]):
-        if sum(spots) > 0:
-            for i in range(1, dim):
-                slices[i] = spots[i]
-            rest += ext_val3(test_coeff[slices])
-
-    while slice_direc < dim - 1:
-        slice_direc += 1
-        slices[slice_direc] = slice(0,3)
-
-        shape = np.array(test_coeff.shape)
-        shape[slice_direc] = 1
-        shape_diff = np.zeros_like(shape)
-        for i in range(slice_direc):
-            shape_diff[i] = 3
-        shape -= shape_diff
-        for spots in itertools.product(*[np.arange(i) for i in shape]):
-            spots += shape_diff
-            for i in range(dim):
-                if i != slice_direc:
-                    slices[i] = spots[i]
-            rest += ext_val3(test_coeff[slices])
-
-    if start > rest:
-        return False
-    else:
-        return True
-
-def cubic_check(test_coeff):
-    """Quick check of zeros in the unit box.
-
-    Parameters
-    ----------
-    test_coeff : numpy array
-        The coefficient matrix of the polynomial to check
-
-    Returns
-    -------
-    cubic_check : bool
-        False if there are no zeros in the unit box, True otherwise
-    """
-    dim = test_coeff.ndim
-    slices = []
-    slices.append(slice(0,4))
-    slice_direc = 0
-    for i in range(dim-1):
-        slices.append(0)
-
-    start = ext_val4(test_coeff[slices], maxx = False)
-    rest = 0
-
-    shape = list(test_coeff.shape)
-    shape[slice_direc] = 1
-    for spots in itertools.product(*[np.arange(i) for i in shape]):
-        if sum(spots) > 0:
-            for i in range(1, dim):
-                slices[i] = spots[i]
-            rest += ext_val4(test_coeff[slices])
-
-    while slice_direc < dim - 1:
-        slice_direc += 1
-        slices[slice_direc] = slice(0,4)
-
-        shape = np.array(test_coeff.shape)
-        shape[slice_direc] = 1
-        shape_diff = np.zeros_like(shape)
-        for i in range(slice_direc):
-            shape_diff[i] = 4
-        shape -= shape_diff
-        for spots in itertools.product(*[np.arange(i) for i in shape]):
-            spots += shape_diff
-            for i in range(dim):
-                if i != slice_direc:
-                    slices[i] = spots[i]
-            rest += ext_val4(test_coeff[slices])
-
-    if start > rest:
-        return False
-    else:
-        return True
-
-def full_quad_check(test_coeff):
-    """Quick check of zeros in the unit box.
-
-    Parameters
-    ----------
-    test_coeff : numpy array
-        The coefficient matrix of the polynomial to check
-
-    Returns
-    -------
-    full_quad_check : bool
-        False if there are no zeros in the unit box, True otherwise
-    """
-    for perm in itertools.permutations(np.arange(test_coeff.ndim)):
-        if not quad_check(test_coeff.transpose(perm)):
-            return False
-    return True
-
-def full_cubic_check(test_coeff):
-    """Quick check of zeros in the unit box.
-
-    Parameters
-    ----------
-    test_coeff : numpy array
-        The coefficient matrix of the polynomial to check
-
-    Returns
-    -------
-    full_quad_check : bool
-        False if there are no zeros in the unit box, True otherwise
-    """
-    for perm in itertools.permutations(np.arange(test_coeff.ndim)):
-        if not cubic_check(test_coeff.transpose(perm)):
-            return False
-    return True
-
-def linear_check(test_coeff_in, intervals):
-    """Quick check of zeros in intervals.
-
-    Parameters
-    ----------
-    test_coeff_in : numpy array
-        The coefficient matrix of the polynomial to check
-    intervals : list
-        A list of the intervals we want to check before subdividing them
-
-    Returns
-    -------
-    mask : list
-        Masks out the intervals we don't want
-    """
-    dim = test_coeff_in.ndim
-    coeff_abs_sum = np.sum(np.abs(test_coeff_in))
-    mask = []
-    for interval in intervals:
-        test_coeff = test_coeff_in.copy()
-
-        a,b = interval
-        # abs_smallest_corner = test_coeff[tuple(spot)]
-
-        idx = [0]*dim
-        const = test_coeff_in[idx]
-        lin_coeff = np.zeros(dim)
-        for cur_dim in range(dim):
-            if test_coeff_in.shape[cur_dim] < 2:
-                continue
-            idx[cur_dim] = 1
-            lin_coeff[cur_dim] = test_coeff_in[tuple(idx)]
-            idx[cur_dim] = 0
-
-        corner_vals = []
-        for corner_pt in product(*zip(a,b)):
-            corner_vals.append(const + np.sum(np.array(corner_pt)*lin_coeff))
-        corner_vals = np.array(corner_vals)
-
-        # check if corners have mixed signs
-        if not (corner_vals.min() < 0 < corner_vals.max()):
-            mask.append(True)
-            continue
-
-        abs_smallest_corner = np.min(np.abs(corner_vals))
-        if 2*abs_smallest_corner > coeff_abs_sum:
-            # case: corner is far enough from 0
-            mask.append(False)
-        else:
-            mask.append(True)
-
-        # test_coeff[tuple(spot)] = 0
-        # for dim in range(len(a)):
-        #     spot[dim] = 1
-        #     neg_most_corner += a[dim]*test_coeff[tuple(spot)]
-        #     spot[dim] = 0
-        #
-        # lin_min = neg_most_corner
-        # for dim in range(len(a)):
-        #     spot[dim] = 1
-        #     if np.sign(test_coeff[tuple(spot)])*np.sign(neg_most_corner) < 0:
-        #         lin_min += (b[dim] - a[dim]) * test_coeff[tuple(spot)]
-        #     test_coeff[tuple(spot)] = 0
-        #     spot[dim] = 0
-        #
-        # if np.sign(lin_min)*np.sign(neg_most_corner) < 0:
-        #     mask.append(True)
-        # elif np.sum(np.abs(test_coeff)) >= np.abs(neg_most_corner):
-        #     mask.append(True)
-        # else:
-        #     mask.append(False)
-    return mask
-
-def quadratic_check1(test_coeff, intervals,tol=1e-12):
-    """Quick check of zeros in intervals using the x^2 terms.
-
-    Parameters
-    ----------
-    test_coeff : numpy array
-        The coefficient matrix of the polynomial to check
-    intervals : list
-        A list of the intervals we want to check before subdividing them
-
-    Returns
-    -------
-    mask : list
-        Masks out the intervals we don't want
-    """
-    if test_coeff.ndim > 2:
-        return [True]*len(intervals)
-    padding = [(0,max(0,3-i)) for i in test_coeff.shape]
-    test_coeff = np.pad(test_coeff.copy(), padding, mode='constant')
-    #check using |b0 + b1x + b2y +b3T_2(x)| = |(b0 - b3) + b1x + b2y + 2 b3x^2| = |c0 + c1x + c2y + c3x^2|
-    constant = test_coeff[0,0] - test_coeff[2,0]
-    c1 = test_coeff[1,0]
-    c2 = test_coeff[0,1]
-    c3 = 2*test_coeff[2,0]
-
-    #if c3 != 0, same as a linear check
-    if np.isclose(c3, 0, atol=tol) or np.isclose(c2, 0, atol=tol):
-        return [True]*len(intervals)
-    mask = []
-    for interval in intervals:
-        def quadratic_formula_check(y):
-            """given a fixed value of y, uses the quadratic formula
-                to see if constant + c1x + c2y +c3T_2(x) = 0
-                for some x in [a0, b0]"""
-            discriminant = c1**2 - 4*(c2*y+constant)*c3
-            if np.isclose(discriminant, 0,atol=tol) and interval[0][0] < -c1/2/c3 < interval[1][0]:
-                 return True
-            elif discriminant > 0 and \
-                  (interval[0][0] < (-c1+np.sqrt(discriminant))/2/c3 < interval[1][0] or \
-                   interval[0][0] < (-c1-np.sqrt(discriminant))/2/c3 < interval[1][0]):
-                return True
-            else:
-                return False
-         #If constant + c1x + c2y +c3x^2 = 0 in the region, useless check.
-        if np.isclose(c2, 0,atol=tol) and quadratic_formula_check(0):
-            mask.append(True)
-            continue
-        else:
-            y = lambda x: (-c3 *x**2 - c1 * x - constant)/c2
-            if interval[0][1] < y(interval[0][0]) < interval[1][1] or interval[0][1] < y(interval[1][0]) < interval[1][1]:
-                mask.append(True)
-                continue
-            elif quadratic_formula_check(interval[0][0]) or quadratic_formula_check(interval[1][0]):
-                mask.append(True)
-                continue
-
-         #function for evaluating |constant + c1x + c2y +c3x^2|
-        eval = lambda xy: abs(constant + c1*xy[:,0] + c2*xy[:,1] + c3 * xy[:,0]**2)
-         #In this case, extrema only occur on the edges since there are no critical points
-        #edges 1&2: x = a0, b0 --> potential extrema at corners
-        #edges 3&4: y = a1, b1 --> potential extrema at x0 = -c1/2c3, if that's in [a0, b0]
-        if interval[0][0] < -c1/2/c3 < interval[1][0]:
-            potential_minimizers = np.array([[interval[0][0],interval[0][1]],
-                                             [interval[0][0],interval[1][1]],
-                                             [interval[1][0],interval[0][1]],
-                                             [interval[1][0],interval[1][1]],
-                                             [-c1/2/c3,interval[0][1]],
-                                             [-c1/2/c3,interval[1][1]]])
-        else:
-            potential_minimizers = np.array([[interval[0][0],interval[0][1]],
-                                             [interval[0][0],interval[1][1]],
-                                             [interval[1][0],interval[0][1]],
-                                             [interval[1][0],interval[1][1]]])
-         #if min{|constant + c1x + c2y +c3x^2|} > sum of other terms in test_coeff, no roots in the region
-        if min(eval(potential_minimizers)) > np.sum(np.abs(test_coeff)) - abs(constant) - abs(c1) - abs(c2) - abs(c3):
-            mask.append(False)
-        else:
-            mask.append(True)
-    return mask
-
-def quadratic_check2(test_coeff, intervals,tol=1e-12):
-    """Quick check of zeros in the unit box using the y^2 terms
-
-     Parameters
-     ----------
-     test_coeff : numpy array
-         The coefficient matrix of the polynomial to check
-     intervals : list
-         A list of the intervals we want to check before subdividing them
-
-     Returns
-     -------
-     mask : list
-         Masks out the intervals we don't want
-    """
-    if test_coeff.ndim > 2:
-        return [True]*len(intervals)
-    padding = [(0,max(0,3-i)) for i in test_coeff.shape]
-    test_coeff = np.pad(test_coeff.copy(), padding, mode='constant')
-    #very similar to quadratic_check_1, but switch x and y
-    #check using |b0 + b1x + b2y +b3T_2(y)| = |b0 - b3 + b1x + b2y + 2 b3y^2| = |c0 + c1x + c2y + c3y^2|
-    constant = test_coeff[0,0] - test_coeff[0,2]
-    c1 = test_coeff[1,0]
-    c2 = test_coeff[0,1]
-    c3 = 2*test_coeff[0,2]
-
-    #if c3 != 0, same as a linear check
-    if np.isclose(c3, 0, atol=tol) or np.isclose(c1, 0, atol=tol):
-        return[True]*len(intervals)
-    mask = []
-    for interval in intervals:
-        def quadratic_formula_check(x):
-            """given a fixed value of x, uses the quadratic formula
-                to see if constant + c1x + c2y +c3y^2 = 0
-                for some y in [a1, b1]"""
-            discriminant = c2**2 - 4*(c1*x+constant)*c3
-            if np.isclose(discriminant, 0,atol=tol) and interval[0][1] < -c2/2/c3 < interval[1][1]:
-                 return True
-            elif discriminant > 0 and \
-                  (interval[0][1] < (-c2+np.sqrt(discriminant))/2/c3 < interval[1][1] or \
-                   interval[0][1] < (-c2-np.sqrt(discriminant))/2/c3 < interval[1][1]):
-                return True
-            else:
-                return False
-         #If constant + c1x + c2y +c3y^2 = 0 in the region, useless
-        if np.isclose(c1, 0) and quadratic_formula_check(0):
-            mask.append(True)
-            continue
-        else:
-            x = lambda y: (-c3 *y**2 - c2 * y - constant)/c1
-            if interval[0][0] < x(interval[0][1]) < interval[1][0] or interval[0][0] < x(interval[1][1]) < interval[1][0]:
-                mask.append(True)
-                continue
-            elif quadratic_formula_check(interval[0][1]) or quadratic_formula_check(interval[1][1]):
-                mask.append(True)
-                continue
-
-        #function to evaluate |constant + c1x + c2y +c3y^2|
-        eval = lambda xy: abs(constant + c1*xy[:,0] + c2*xy[:,1] + c3 * xy[:,1]**2)
-        #In this case, extrema only occur on the edges since there are no critical points
-        #edges 1&2: x = a0, b0 --> potential extrema at y0 = -c2/2c3, if that's in [a1, b1]
-        #edges 3&4: y = a1, b1 --> potential extrema at corners
-        if interval[0][1] < -c2/2/c3 < interval[1][1]:
-            potential_minimizers = np.array([[interval[0][0],interval[0][1]],
-                                             [interval[0][0],interval[1][1]],
-                                             [interval[1][0],interval[0][1]],
-                                             [interval[1][0],interval[1][1]],
-                                             [interval[0][0],-c2/2/c3],
-                                             [interval[1][0],-c2/2/c3]])
-        else:
-            potential_minimizers = np.array([[interval[0][0],interval[0][1]],
-                                             [interval[0][0],interval[1][1]],
-                                             [interval[1][0],interval[0][1]],
-                                             [interval[1][0],interval[1][1]]])
-         #if min{|constant + c1x + c2y +c3y^2|} > sum of other terms in test_coeff, no roots in the region
-        if min(eval(potential_minimizers)) > np.sum(np.abs(test_coeff)) - abs(constant) - abs(c1) - abs(c2) - abs(c3):
-            mask.append(False)
-        else:
-            mask.append(True)
-    return mask
-
-def quadratic_check3(test_coeff, intervals,tol=1e-12):
-    """Quick check of zeros in the unit box using the xy terms
-
-     Parameters
-     ----------
-     test_coeff : numpy array
-         The coefficient matrix of the polynomial to check
-     intervals : list
-         A list of the intervals we want to check before subdividing them
-
-     Returns
-     -------
-     mask : list
-         Masks out the intervals we don't want
-    """
-    if test_coeff.ndim > 2:
-        return [True]*len(intervals)
-    padding = [(0,max(0,3-i)) for i in test_coeff.shape]
-    test_coeff = np.pad(test_coeff.copy(), padding, mode='constant')
-    #check using |constant + c1x + c2y +c3xy|
-    constant = test_coeff[0,0]
-    c1 = test_coeff[1,0]
-    c2 = test_coeff[0,1]
-    c3 = test_coeff[1,1]
-
-    ##if c3 != 0, same as a linear check
-    if np.isclose(c3, 0,atol=tol):
-        return [True]*len(intervals)
-
-    mask = []
-    for interval in intervals:
-        ##If constant + c1x + c2y +c3xy = 0 in the region, useless
-
-        #testing the vertical sides of the interval
-        vert_asymptote = -c2/c3
-        x = lambda y: (-constant + c2*y)/(c1 + c3*y)
-        if np.isclose(interval[0][1], vert_asymptote):
-            if interval[0][0] < x(interval[1][1]) < interval[1][0]:
-                mask.append(True)
-                continue
-        elif np.isclose(interval[1][1], vert_asymptote):
-            if interval[0][0] < x(interval[0][1]) < interval[1][0]:
-                mask.append(True)
-                continue
-        elif interval[0][0] < x(interval[0][1]) < interval[1][0] or interval[0][0] < x(interval[1][1]) < interval[1][0]:
-            mask.append(True)
-            continue
-
-        #testing the horizontal sides of the interval
-        horiz_asymptote = -c1/c3
-        y = lambda x: (-constant + c1*x)/(c2 + c3*x)
-        if np.isclose(interval[0][0], horiz_asymptote):
-            if interval[0][1] < y(interval[1][0]) < interval[1][1]:
-                mask.append(True)
-                continue
-        elif np.isclose(interval[1][0], horiz_asymptote):
-            if interval[0][1] < y(interval[0][0]) < interval[1][1]:
-                mask.append(True)
-                continue
-        elif interval[0][1] < y(interval[0][0]) < interval[1][1] or interval[0][1] < y(interval[1][0]) < interval[1][1]:
-            mask.append(True)
-            continue
-
-        ##Find the minimum
-
-        #function for evaluating |constant + c1x + c2y +c3xy|
-        eval = lambda xy: abs(constant + c1*xy[:,0] + c2*xy[:,1] + c3*xy[:,0]*xy[:,1])
-
-        #In this case, only critical point is saddle point, so all minima occur on the edges
-        #On all the edges it becomes linear, so extrema always ocur at the corners
-        potential_minimizers = np.array([[interval[0][0],interval[0][1]],
-                                         [interval[0][0],interval[1][1]],
-                                         [interval[1][0],interval[0][1]],
-                                         [interval[1][0],interval[1][1]]])
-
-        ##if min{|constant + c1x + c2y +c3xy|} > sum of other terms in test_coeff, no roots in the region
-        if min(eval(potential_minimizers)) > np.sum(np.abs(test_coeff)) - np.sum(np.abs(test_coeff[:2,:2])):
-            mask.append(False)
-        else:
-            mask.append(True)
-
-    return mask
-
-#This is all for Tyler's new function
-from mpmath import iv
-from itertools import product
-from copy import copy
-def lambda_s(a):
-    return sum(iv.mpf([0,1])*max(ai.a**2,ai.b**2) for ai in a)
-
-def beta(a,b):
-    return iv.mpf([-1,1])*iv.sqrt(lambda_s(a)*lambda_s(b))
-
-def lambda_t(a,b):
-    return beta(a,b) + np.dot(a,b)
-
-class TabularCompute:
-    def __init__(self,a,b,dim=False,index=None):
-        """Class for estimating the maximum curvature.
-        Parameters
-        ----------
-            a (int) - the starting value of the interval
-            b (int) - the ending value of the interval
-            dim (bool or int) - False if this is not an interval for a dimension
-                                integer indicating the number of dimensions
-            index (int) - defines which dimension this interval corresponds to
-
-        """
-        self.iv = iv.mpf([a,b])
-        self.iv_lambda = iv.mpf([0,0])
-        if dim:
-            assert isinstance(dim, int)
-            assert isinstance(index, int) and 0<=index<dim
-            self.iv_prime = np.array([iv.mpf([0,0]) for _ in range(dim)])
-            self.iv_prime[index] = iv.mpf([1,1])
-        else:
-            self.iv_prime = iv.mpf([0,0])
-
-    def copy(self):
-        new_copy = TabularCompute(0,0)
-        new_copy.iv = copy(self.iv)
-        new_copy.iv_prime = copy(self.iv_prime)
-        new_copy.iv_lambda = copy(self.iv_lambda)
-        return new_copy
-
-    def __add__(self, other):
-        new = self.copy()
-        if isinstance(other, TabularCompute):
-            new.iv += other.iv
-            new.iv_prime += other.iv_prime
-            new.iv_lambda += other.iv_lambda
-        else:
-            new.iv += other
-        return new
-
-    def __mul__(self, other):
-        new = TabularCompute(0,0)
-        if isinstance(other, TabularCompute):
-            new.iv = self.iv*other.iv
-            tmp1 = np.array([self.iv])*other.iv_prime
-            tmp2 = np.array([other.iv])*self.iv_prime
-            new.iv_prime = tmp1 + tmp2
-            new.iv_lambda = (self.iv*other.iv_lambda
-                            + other.iv*self.iv_lambda
-                            + lambda_t(self.iv_prime, other.iv_prime))
-        else:
-            new.iv = self.iv*other
-            new.iv_prime = self.iv_prime*other
-            new.iv_lambda = self.iv_lambda*other
-        return new
-    def __sub__(self, other):
-        return self + (-1*other)
-    def __rmul__(self, other):
-        return self*other
-    def __radd__(self, other):
-        return self + other
-    def __rsub__(self, other):
-        return (-1*self) + other
-    def __str__(self):
-        return "{}\n{}\n{}".format(self.iv, self.iv_prime, self.iv_lambda)
-    def __repr__(self):
-        return str(self)
-
-chebval = np.polynomial.chebyshev.chebval
-def chebvalnd(intervals, poly):
-    n = poly.dim
-    c = poly.coeff
-    c = chebval(intervals[0],c, tensor=True)
-    for i in range(1,n):
-        c = chebval(intervals[i],c, tensor=False)
-    if len(poly.coeff) == 1:
-        return c[0]
-    else:
-        return c
-
-def can_eliminate(poly, a, b):
-    assert len(a)==len(b)==poly.dim
-    n = poly.dim
-    h = (b-a)[0]
-    assert np.allclose(b-a, h)
-
-    corners = poly(list(product(*zip(a,b))))
-    if not (all(corners>0) or all(corners<0)):
-        return False
-
-    min_corner = abs(min(corners))
-
-    x = []
-    n = len(a)
-    for i,(ai,bi) in enumerate(zip(a,b)):
-        x.append(TabularCompute(ai,bi,dim=n,index=i))
-    x = np.array(x)
-
-    max_curve = abs(chebvalnd(x, poly).iv_lambda)
-#     print(max_curve * n * h**2/8)
-    return min_corner > max_curve * n * h**2/8
-
-def curvature_check(coeff):
-    poly = MultiCheb(coeff)
-    a = np.array([-1.]*poly.dim)
-    b = np.array([1.]*poly.dim)
-    return not can_eliminate(poly, a, b)
->>>>>>> 142f38d8
 
 def subdivision_solve_nd(funcs,a,b,deg,interval_results,interval_checks = [],subinterval_checks=[],tol=1.e-3):
     """Finds the common zeros of the given functions.
@@ -1185,11 +492,7 @@
     division_var = 0
     cheb_approx_list = []
     try:
-<<<<<<< HEAD
         if np.random.rand() > 0.999:
-=======
-        if np.random.rand() > .999:
->>>>>>> 142f38d8
             print("Interval - ",a,b)
         dim = len(a)
         for func in funcs:
@@ -1203,7 +506,6 @@
                                                        ,interval_checks,subinterval_checks,tol=tol)
                                   for interval in intervals])
             else:
-<<<<<<< HEAD
                 #Run checks to try and throw out the interval
                 for func_num, func in enumerate(interval_checks):
                     if not func(coeff, tol):
@@ -1269,42 +571,6 @@
 
 def trim_coeffs(coeffs, tol=1.e-5):
     """Trim the coefficient matrices so they are stable and choose a direction to divide in.
-=======
-                coeff = trim_coeff(coeff,tol=tol)
-                #Run checks to try and throw out the interval
-                for func_num, func in enumerate(interval_checks):
-                    if not func(coeff):
-                        interval_results[func_num].append([a,b])
-                        return np.zeros([0,dim])
-                cheb_approx_list.append(MultiCheb(coeff))
-
-        zeros = np.array(division(cheb_approx_list, get_divvar_coord_from_eigval = True, divisor_var = 0, tol = 1.e-6))
-        interval_results[-1].append([a,b])
-        if len(zeros) == 0:
-            return np.zeros([0,dim])
-        return transform(good_zeros_nd(zeros),a,b)
-
-    except np.linalg.LinAlgError as e:
-        while division_var < len(a):
-            try:
-                zeros = np.array(division(cheb_approx_list, get_divvar_coord_from_eigval = True, divisor_var = 0, tol = 1.e-6))
-                return zeros
-            except np.linalg.LinAlgError as e:
-                division_var += 1
-
-        #Subdivide but run some checks on the intervals first
-        intervals = get_subintervals(a,b,np.arange(dim),subinterval_checks,interval_results\
-                                     ,cheb_approx_list,check_subintervals=True)
-        if len(intervals) == 0:
-            return np.zeros([0,dim])
-        else:
-            return np.vstack([subdivision_solve_nd(funcs,interval[0],interval[1],deg,interval_results\
-                                               ,interval_checks,subinterval_checks,tol=tol)
-                          for interval in intervals])
-
-def trim_coeff(coeff, tol=1.e-3):
-    """Reduce the number of coefficients and the degree.
->>>>>>> 142f38d8
 
     Parameters
     ----------
@@ -1318,7 +584,6 @@
     divisor_var : int
         What direction to do the division in to be stable. -1 means we should subdivide.
     """
-<<<<<<< HEAD
     dim = coeffs[0].ndim
     error = [0.]*len(coeffs)
     degrees = [np.sum(coeffs[0].shape)-dim]*dim
@@ -1330,15 +595,6 @@
             deg = degrees[num]
             if deg <= 1: #This is to not trim past linear
                 continue
-=======
-    dim = coeff.ndim
-
-    #Cuts out the high diagonals as much as possible to minimize polynomial degree.
-    if abs(coeff[tuple([-1]*dim)]) < tol:
-        coeff[tuple([-1]*dim)] = 0
-        deg = np.sum(coeff.shape)-dim-1
-        while deg > 2:
->>>>>>> 142f38d8
             mons = mon_combos_limited([0]*dim,deg,coeff.shape)
             slices = [] #becomes the indices of the terms of degree deg
             mons = np.array(mons).T
@@ -1347,15 +603,10 @@
             
             for i in range(dim):
                 slices.append(mons[i])
-<<<<<<< HEAD
             
             slice_error = np.sum(np.abs(coeff[slices]))
             if error[num] + slice_error < tol:
                 error[num] += slice_error
-=======
-            if np.sum(np.abs(coeff[slices])) < tol: #L1 norm
-            # and abs(coeff[slices] - coeff[slices-1]) < drop_off_tol
->>>>>>> 142f38d8
                 coeff[slices] = 0
                 new_slices = [slice(0,deg,None) for i in range(dim)]
                 coeff = coeff[new_slices]
