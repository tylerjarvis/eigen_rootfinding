import numpy as np
from eigen_rootfinding import OneDimension as oneD
from eigen_rootfinding.polynomial import is_power
from eigen_rootfinding.Macaulay import macaulay_solve
from eigen_rootfinding.Nullspace import nullspace_solve
from eigen_rootfinding.utils import match_poly_dimensions, ConditioningError

<<<<<<< HEAD

def solve(polys, MSmatrix=0, eigvals=True, verbose=False,
          return_all_roots=True, max_cond_num=1.e6,
          macaulay_zero_tol=1.e-12, method='svd',
          return_mult_matrices=False):
=======
#todo test and decide what to use as default
def solve(polys, verbose=False, return_all_roots=True,
          max_cond_num=1.e6, method='svdmac', randcombos=False,
          normal=False):
>>>>>>> 3749ddb1
    '''
    Finds the roots of the given list of polynomials.

    Parameters
    ----------
    polys : list of polynomial objects
        Polynomials to find the common roots of.
    verbose : bool
        Prints information about how the roots are computed.
    return_all_roots : bool
        If True returns all the roots, otherwise just the ones in the unit box.
    max_cond_num : float
        The maximum condition number of the Macaulay matrix reduction
    method : str
        Which method to use to solve the system. Options are:
        --1 dimension--
            'multeigvals':
                roots are computed as eigenvalues of multiplication matrix
            'diveigvals':
                roots are computed as eigenvalues of division matrix
            'multeigvecs':
                roots are from as eigenvectors of multiplication matrix
            'diveigvecs':
                roots are from as eigenvectors of division matrix
        --n dimensions--
            All methods compute roots as eigenvalues of Moller-Stetter (MS) matrices.
            The methods vary in how the MS matrix is created.
            'qrpmac','lqmac','svdmac':
                Via QRP, LQ or SVD of Macaulay matrix
            'qrpnull','lqnull','svdnull':
                Via QRP, LQ or SVD of nullspace of Macaulay matrix, which is computed via SVD
            'qrpfastnull','lqfastnull','svdfastnull': MS
                Via QRP, LQ or SVD of nullspace of Macaulay matrix, which is computed degree by degree
    randcombos : bool
        Whether or not to first take random linear combinations of the Macaulay matrix.
        Not allowed for fastnullspace reductions
    normal : bool
        If randcombos is True, whether or not to use a matrix with entries
        drawn from the standard normal dsitribution when taking random
        linear combinations of the Macaulay matrix.
    returns
    -------
    roots : numpy array
        The common roots of the polynomials. Each row is a root.
    '''
    polys = match_poly_dimensions(polys)
    # Determine polynomial type and dimension of the system
    poly_type = is_power(polys, return_string = True)
    dim = polys[0].dim

    if dim == 1:
        #default to using rotated companion matrix with eigenvalues
        if method=='svdmac' or method=='multeigvals': #todo update to final default method
            MSmatrix = 0
            eigvals = True
        elif method=='diveigvals':
            MSmatrix = -1
            eigvals = True
        elif method=='multeigvecs':
            MSmatrix = 0
            eigvals = False
        elif method=='diveigvecs':
            MSmatrix = -1
            eigvals = False
        else:
            raise ValueError('invalid method type for univariate solver')
        if len(polys) == 1:
            return oneD.solve(polys[0], MSmatrix=MSmatrix, eigvals=eigvals, verbose=verbose)
        else:
            zeros = np.unique(oneD.solve(polys[0], MSmatrix=MSmatrix, eigvals=eigvals, verbose=verbose))
            #Finds the roots of each succesive polynomial and checks which roots are common.
            for poly in polys[1:]:
                if len(zeros) == 0:
                    break
                zeros2 = np.unique(oneD.solve(poly, MSmatrix=MSmatrix, eigvals=eigvals, verbose=verbose))
                common = list()
                tol = 1.e-10
                for zero in zeros2:
                    spot = np.where(np.abs(zeros-zero)<tol)
                    if len(spot[0]) > 0:
                        common.append(zero)
                zeros = common
            return zeros
    else:
<<<<<<< HEAD
        res = multiplication(polys, max_cond_num=max_cond_num, verbose=verbose,
                             return_all_roots=return_all_roots, method=method,
                             return_mult_matrices=return_mult_matrices)
        if res[0] is None:
            raise ConditioningError(res[1])
=======
        if len(polys) != dim:
            raise ValueError('dimension must match len(polys)')
        if method in {'qrpnull','lqnull','svdnull',
                      'qrpfastnull','lqfastnull','svdfastnull'}:
            if method[-8:]=='fastnull':
                if randcombos:
                    #todo verify this is true
                    raise ValueError('Cannot do random linear combinations and fast nullspace together')
                return nullspace_solve(polys, return_all_roots=return_all_roots,
                                   method=method[:-8], nullmethod='fast',
                                   randcombos=randcombos, normal=normal)
            else:
                return nullspace_solve(polys, return_all_roots=return_all_roots,
                               method=method[:-4], nullmethod='svd',randcombos=randcombos,
                               normal=normal)
        elif method in {'qrpmac','lqmac','svdmac'}:
            res = macaulay_solve(polys, max_cond_num=max_cond_num, verbose=verbose,
                                 return_all_roots=return_all_roots, method=method[:-3],
                                 randcombos=randcombos, normal=normal)
            if res[0] is None:
                raise ConditioningError(res[1])
            else:
                return res
>>>>>>> 3749ddb1
        else:
            raise ValueError('invalid method type for multivariate solver')<|MERGE_RESOLUTION|>--- conflicted
+++ resolved
@@ -5,18 +5,10 @@
 from eigen_rootfinding.Nullspace import nullspace_solve
 from eigen_rootfinding.utils import match_poly_dimensions, ConditioningError
 
-<<<<<<< HEAD
-
-def solve(polys, MSmatrix=0, eigvals=True, verbose=False,
-          return_all_roots=True, max_cond_num=1.e6,
-          macaulay_zero_tol=1.e-12, method='svd',
-          return_mult_matrices=False):
-=======
 #todo test and decide what to use as default
 def solve(polys, verbose=False, return_all_roots=True,
           max_cond_num=1.e6, method='svdmac', randcombos=False,
           normal=False):
->>>>>>> 3749ddb1
     '''
     Finds the roots of the given list of polynomials.
 
@@ -101,13 +93,6 @@
                 zeros = common
             return zeros
     else:
-<<<<<<< HEAD
-        res = multiplication(polys, max_cond_num=max_cond_num, verbose=verbose,
-                             return_all_roots=return_all_roots, method=method,
-                             return_mult_matrices=return_mult_matrices)
-        if res[0] is None:
-            raise ConditioningError(res[1])
-=======
         if len(polys) != dim:
             raise ValueError('dimension must match len(polys)')
         if method in {'qrpnull','lqnull','svdnull',
@@ -131,6 +116,5 @@
                 raise ConditioningError(res[1])
             else:
                 return res
->>>>>>> 3749ddb1
         else:
             raise ValueError('invalid method type for multivariate solver')