import numpy as np
import itertools
from scipy.linalg import eig, schur
from eigen_rootfinding.polynomial import MultiCheb, MultiPower
from eigen_rootfinding.utils import memoize
from scipy.stats import ortho_group

<<<<<<< HEAD

def multiplication(polys, max_cond_num, verbose=False, return_all_roots=True,
                   method='svd', return_mult_matrices=False):
    '''
    Finds the roots of the given list of multidimensional polynomials using
    a multiplication matrix.

    Parameters
    ----------
    polys : list of polynomial objects
        Polynomials to find the common roots of.
    max_cond_num : float
        The maximum condition number of the Macaulay Matrix Reduction
    verbose : bool
        Prints information about how the roots are computed.
    return_all_roots : bool
        If True returns all the roots, otherwise just the ones in the unit box.
    returns
    -------
    roots : numpy array
        The common roots of the polynomials. Each row is a root.
    '''
    #We don't want to use Linear Projection right now
#    polys, transform, is_projected = polys, lambda x:x, False

    if len(polys) == 1:
        from eigen_rootfinding.OneDimension import solve
        return transform(solve(polys[0], MSmatrix=0))
    poly_type = is_power(polys, return_string = True)
    dim = polys[0].dim

    #By Bezout's Theorem. Useful for making sure that the reduced Macaulay Matrix is as we expect
    bezout_bound = np.prod([poly.degree for poly in polys])

    matrix, matrix_terms, cut = build_macaulay(polys, verbose)

    roots = np.array([])

    # If cut is zero, then all the polynomials are linear and we solve
    # using solve_linear.
    if cut == 0:
        roots, cond = solve_linear([p.coeff for p in polys])
        # Make sure roots is a 2D array.
        roots = np.array([roots])
    else:
        # Attempt to reduce the Macaulay matrix
        if method == 'svd':
            res = reduce_macaulay_svd(matrix, cut, bezout_bound, max_cond_num)
            if res[0] is None:
                return res
            E, Q = res
        elif method == 'qrt':
            res = reduce_macaulay_qrt(matrix, cut, bezout_bound, max_cond_num)
            if res[0] is None:
                return res
            E, Q = res
        elif method == 'tvb':
            res = reduce_macaulay_tvb(matrix, cut, bezout_bound, max_cond_num)
            if res[0] is None:
                return res
            E, Q = res
        else:
            raise ValueError("Method must be one of 'svd', 'qrt' or 'tvb'")

        # Construct the Möller-Stetter matrices
        # M is a 3d array containing the multiplication-by-x_i matrix in M[..., i]
        if poly_type == "MultiCheb":
            if method == 'qrt' or method == 'svd':
                M = ms_matrices_cheb(E, Q, matrix_terms, dim)
            elif method == 'tvb':
                M = ms_matrices_p_cheb(E, Q, matrix_terms, dim, cut)

        else:
            if method == 'qrt' or method == 'svd':
                M = ms_matrices(E, Q, matrix_terms, dim)
            elif method == 'tvb':
                M = ms_matrices_p(E, Q, matrix_terms, dim, cut)

        # Compute the roots using eigenvalues of the Möller-Stetter matrices
        roots = msroots(M)

    if not return_all_roots:
        roots = roots[[np.all(np.abs(root) <= 1) for root in roots]]
    if return_mult_matrices:
        return roots, M
    else:
        return roots

def indexarray(matrix_terms, m, var):
=======
def indexarray(matrix_terms, which, var):
>>>>>>> 3749ddb1
    """Compute the array mapping monomials under multiplication by x_var

    Parameters
    ----------
    matrix_terms : 2d integer ndarray
        Array containing the monomials in order. matrix_terms[i] is the array
        containing the exponent for each variable in the ith multivariate
        monomial
    which : slice object
        object to index into the matrix_terms for the monomials we want to multiply by var
    var : int
        Variable to multiply by: x_0, ..., x_(dim-1)

    Returns
    -------
    arr : 1d integer ndarray
        Array containing the indices of the lower-degree monomials after multiplication
        by x_var
    """
    mults = matrix_terms[which].copy()
    mults[:, var] += 1
    return np.argmin(np.abs(mults[:, np.newaxis] - matrix_terms[np.newaxis]).sum(axis=-1), axis=1)

def indexarray_cheb(matrix_terms, which, var):
    """Compute the array mapping Chebyshev monomials under multiplication by x_var:

        T_1*T_0 = T_1
        T_1*T_n = .5(T_(n+1)+ T_(n-1))

    Parameters
    ----------
    matrix_terms : 2d integer ndarray
        Array containing the monomials in order. matrix_terms[i] is the array
        containing the degree for each univariate Chebyshev monomial in the ith
        multivariate monomial
    m : int
        Number of monomials of highest degree, i.e. those that do not need to be
        multiplied
    var : int
        Variable to multiply by: x_0, ..., x_(dim-1)

    Returns
    -------
    arr1 : 1d integer ndarray
        Array containing the indices of T_(n+1)
    arr2 : 1d
        Array containing the indices of T_(n-1)
    """
    up = matrix_terms[which].copy()
    up[:, var] += 1
    down = matrix_terms[which].copy()
    down[:, var] -= 1
    down[down[:, var]==-1, var] += 2
    arr1 = np.argmin(np.abs(up[:, np.newaxis] - matrix_terms[np.newaxis]).sum(axis=-1), axis=1)
    arr2 = np.argmin(np.abs(down[:, np.newaxis] - matrix_terms[np.newaxis]).sum(axis=-1), axis=1)
    return arr1, arr2

def ms_matrices(E, Q, matrix_terms, dim):
    """Compute the Möller-Stetter matrices in the monomial basis from a
    reduced Macaulay matrix

    Parameters
    ----------
    E : (m, k) ndarray
        Columns of the reduced Macaulay matrix corresponding to the quotient basis
    Q : (l, n) 2d ndarray
        Matrix whose columns give the quotient basis in terms of the monomial basis
    matrix_terms : 2d ndarray
        Array with ordered monomial basis
    dim : int
        Number of variables

    Returns
    -------
    M : (n, n, dim) ndarray
        Array containing the nxn Möller-Stetter matrices, where the matrix
        corresponding to multiplication by x_i is M[..., i]
    """
    n = Q.shape[1]
    m = E.shape[0]
    M = np.empty((n, n, dim))
    A = np.hstack((-E.T, Q.T))
    for i in range(dim):
        arr = indexarray(matrix_terms, slice(m,None), i)
        M[..., i] = A[:, arr]@Q
    return M

def ms_matrices_cheb(E, Q, matrix_terms, dim):
    """Compute the Möller-Stetter matrices in the Chebyshev basis from a
    reduced Macaulay matrix

    Parameters
    ----------
    E : (m, k) ndarray
        Columns of the reduced Macaulay matrix corresponding to the quotient basis
    Q : (l, n) 2d ndarray
        Matrix whose columns give the quotient basis in terms of the Chebyshev basis
    matrix_terms : 2d ndarray
        Array with ordered Chebyshev basis
    dim : int
        Number of variables

    Returns
    -------
    M : (n, n, dim) ndarray
        Array containing the nxn Möller-Stetter matrices, where the matrix
        corresponding to multiplication by x_i is M[..., i]
    """
    n = Q.shape[1]
    m = E.shape[0]
    M = np.empty((n, n, dim))
    A = np.hstack((-E.T.conj(), Q.T.conj()))
    for i in range(dim):
        arr1, arr2 = indexarray_cheb(matrix_terms, slice(m,None), i)
        M[..., i] = .5*(A[:, arr1]+A[:, arr2])@Q
    return M

def ms_matrices_p(E, P, matrix_terms, dim, cut):
    """Compute the Möller-Stetter matrices in the power basis from a
    reduced Macaulay matrix (QRP method)

    Parameters
    ----------
    E : (m, k) ndarray
        Columns of the reduced Macaulay matrix corresponding to the quotient basis
    P : (, l) ndarray
        Array of pivots returned in QR with pivoting, used to permute the columns.
    matrix_terms : 2d ndarray
        Array with ordered Chebyshev basis
    dim : int
        Number of variables

    Returns
    -------
    M : (n, n, dim) ndarray
        Array containing the nxn Möller-Stetter matrices, where the matrix
        corresponding to multiplication by x_i is M[..., i]
    """
    r, n = E.shape
    matrix_terms[cut:] = matrix_terms[cut:][P]
    M = np.empty((n, n, dim))
    A = np.hstack((-E.T.conj(), np.eye(n)))
    for i in range(dim):
        arr = indexarray(matrix_terms, slice(r,None), i)
        M[..., i] = A[:, arr]
    return M

def ms_matrices_p_cheb(E, P, matrix_terms, dim, cut):
    """ Compute the Möller-Stetter matrices in the Chebyshev basis from a
    reduced Macaulay matrix (QRP method)

    Parameters
    ----------
    E : (m, k) ndarray
        Columns of the reduced Macaulay matrix corresponding to the quotient basis
    P : (, l) ndarray
        Array of pivots returned in QR with pivoting, used to permute the columns.
    matrix_terms : 2d ndarray
        Array with ordered Chebyshev basis
    dim : int
        Number of variables

    Returns
    -------
    M : (n, n, dim) ndarray
        Array containing the nxn Möller-Stetter matrices, where the matrix
        corresponding to multiplication by x_i is M[..., i]
    """
    r, n = E.shape
    matrix_terms[cut:] = matrix_terms[cut:][P]
    M = np.empty((n, n, dim))
    A = np.hstack((-E.T.conj(), np.eye(n)))
    for i in range(dim):
        arr1, arr2 = indexarray_cheb(matrix_terms, slice(r,None), i)
        M[..., i] = .5*(A[:, arr1] + A[:, arr2])
    return M

def sort_eigs(eigs, diag):
    """Sorts the eigs array to match the order on the diagonal
    of the Schur factorization

    Parameters
    ----------
    eigs : 1d ndarray
        Array of unsorted eigenvalues
    diag : 1d complex ndarray
        Array containing the diagonal of the approximate Schur factorization

    Returns
    -------
    w : 1d ndarray
        Eigenvalues from eigs sorted to match the order in diag
    """
    n = diag.shape[0]
    lst = list(range(n))
    arr = []
    for eig in eigs:
        i = lst[np.argmin(np.abs(diag[lst]-eig))]
        arr.append(i)
        lst.remove(i)
    return np.argsort(arr)

@memoize
def get_rand_combos_matrix(rows, cols, normal=False):
    """ Generates a rows by cols random matrix with orthogonal rows or columns,
    depending on if rows > cols or cols > rows.

    Parameters
    ----------
    rows : int
        Number of rows
    cols : int
        Number of columns
    normal : bool
        Optional. Whether or not to create a matrix using entries drawn
        from the standard normal distribution (N(0, 1)) or not. If it's
        False, it will return an orthogonal matrix.

    Returns
    -------
    C : (rows, cols) ndarray
        Matrix with orthgonal rows or columns, depending on if rows > cols or
        cols > rows if normal is False, otherwise a matrix with
        coefficients drawn from the standard normal (N(0, 1)).
    """
    np.random.seed(57)
    # TODO perhaps explore different types of random matrices?
    # randn was giving me conditioning problems
    if normal:
        C = np.random.normal(loc=0, scale=1, size=(rows, cols))
        return C
    size = max(rows, cols)
    C = ortho_group.rvs(size)
    return C[:rows, :cols]

@memoize
def get_Q_c(dim):
    """ Generates a once-chosen random orthogonal matrix and a random linear combination
    for use in the simultaneous eigenvalue compution.

    Parameters
    ----------
    dim : int
        Dimension of the system

    Returns
    -------
    Q : (dim, dim) ndarray
        Random orthogonal rotation
    c : (dim, ) ndarray
        Random linear combination
    """
    np.random.seed(103)
    Q = ortho_group.rvs(dim)
    c = np.random.randn(dim)
    return Q, c

def msroots(M):
    """Computes the roots to a system via the eigenvalues of the Möller-Stetter
    matrices. Implicitly performs a random rotation of the coordinate system
    to avoid repeated eigenvalues arising from special structure in the underlying
    polynomial system. Approximates the joint eigenvalue problem using a Schur
    factorization of a linear combination of the matrices.

    Parameters
    ----------
    M : (n, n, dim) ndarray
        Array containing the nxn Möller-Stetter matrices, where the matrix
        corresponding to multiplication by x_i is M[..., i]

    Returns
    -------
    roots : (n, dim) ndarray
        Array containing the approximate roots of the system, where each row
        is a root.
    """
    dim = M.shape[-1]

    # perform a random rotation with a random orthogonal Q
    Q, c = get_Q_c(dim)
    M = (Q@M[..., np.newaxis])[..., 0]

    eigs = np.empty((dim, M.shape[0]), dtype='complex')
    # Compute the matrix U that triangularizes a random linear combination
    U = schur((M*c).sum(axis=-1), output='complex')[1]

    for i in range(0, dim):
        T = (U.conj().T)@(M[..., i])@U
        w = eig(M[..., i], right=False)
        arr = sort_eigs(w, np.diag(T))
        eigs[i] = w[arr]

    # Rotate back before returning, transposing to match expected shape
    return (Q.T@eigs).T<|MERGE_RESOLUTION|>--- conflicted
+++ resolved
@@ -5,99 +5,7 @@
 from eigen_rootfinding.utils import memoize
 from scipy.stats import ortho_group
 
-<<<<<<< HEAD
-
-def multiplication(polys, max_cond_num, verbose=False, return_all_roots=True,
-                   method='svd', return_mult_matrices=False):
-    '''
-    Finds the roots of the given list of multidimensional polynomials using
-    a multiplication matrix.
-
-    Parameters
-    ----------
-    polys : list of polynomial objects
-        Polynomials to find the common roots of.
-    max_cond_num : float
-        The maximum condition number of the Macaulay Matrix Reduction
-    verbose : bool
-        Prints information about how the roots are computed.
-    return_all_roots : bool
-        If True returns all the roots, otherwise just the ones in the unit box.
-    returns
-    -------
-    roots : numpy array
-        The common roots of the polynomials. Each row is a root.
-    '''
-    #We don't want to use Linear Projection right now
-#    polys, transform, is_projected = polys, lambda x:x, False
-
-    if len(polys) == 1:
-        from eigen_rootfinding.OneDimension import solve
-        return transform(solve(polys[0], MSmatrix=0))
-    poly_type = is_power(polys, return_string = True)
-    dim = polys[0].dim
-
-    #By Bezout's Theorem. Useful for making sure that the reduced Macaulay Matrix is as we expect
-    bezout_bound = np.prod([poly.degree for poly in polys])
-
-    matrix, matrix_terms, cut = build_macaulay(polys, verbose)
-
-    roots = np.array([])
-
-    # If cut is zero, then all the polynomials are linear and we solve
-    # using solve_linear.
-    if cut == 0:
-        roots, cond = solve_linear([p.coeff for p in polys])
-        # Make sure roots is a 2D array.
-        roots = np.array([roots])
-    else:
-        # Attempt to reduce the Macaulay matrix
-        if method == 'svd':
-            res = reduce_macaulay_svd(matrix, cut, bezout_bound, max_cond_num)
-            if res[0] is None:
-                return res
-            E, Q = res
-        elif method == 'qrt':
-            res = reduce_macaulay_qrt(matrix, cut, bezout_bound, max_cond_num)
-            if res[0] is None:
-                return res
-            E, Q = res
-        elif method == 'tvb':
-            res = reduce_macaulay_tvb(matrix, cut, bezout_bound, max_cond_num)
-            if res[0] is None:
-                return res
-            E, Q = res
-        else:
-            raise ValueError("Method must be one of 'svd', 'qrt' or 'tvb'")
-
-        # Construct the Möller-Stetter matrices
-        # M is a 3d array containing the multiplication-by-x_i matrix in M[..., i]
-        if poly_type == "MultiCheb":
-            if method == 'qrt' or method == 'svd':
-                M = ms_matrices_cheb(E, Q, matrix_terms, dim)
-            elif method == 'tvb':
-                M = ms_matrices_p_cheb(E, Q, matrix_terms, dim, cut)
-
-        else:
-            if method == 'qrt' or method == 'svd':
-                M = ms_matrices(E, Q, matrix_terms, dim)
-            elif method == 'tvb':
-                M = ms_matrices_p(E, Q, matrix_terms, dim, cut)
-
-        # Compute the roots using eigenvalues of the Möller-Stetter matrices
-        roots = msroots(M)
-
-    if not return_all_roots:
-        roots = roots[[np.all(np.abs(root) <= 1) for root in roots]]
-    if return_mult_matrices:
-        return roots, M
-    else:
-        return roots
-
-def indexarray(matrix_terms, m, var):
-=======
 def indexarray(matrix_terms, which, var):
->>>>>>> 3749ddb1
     """Compute the array mapping monomials under multiplication by x_var
 
     Parameters
