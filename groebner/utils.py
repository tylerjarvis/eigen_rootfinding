# A collection of functions used in the F4 Macaulay and TVB solvers
import numpy as np
import itertools
from scipy.linalg import qr, solve_triangular
from scipy.misc import comb

class InstabilityWarning(Warning):
    pass

class TVBError(RuntimeError):
    pass

class Term(object):
    '''
    Terms are just tuples of exponents with the grevlex ordering
    '''
    def __init__(self,val):
        self.val = tuple(val)

    def __repr__(self):
        return str(self.val) + ' with grevlex order'

    def __lt__(self, other, order = 'grevlex'):
        '''
        Redfine less-than according to grevlex
        '''
        if order == 'grevlex': #Graded Reverse Lexographical Order
            if sum(self.val) < sum(other.val):
                return True
            elif sum(self.val) > sum(other.val):
                return False
            else:
                for i,j in zip(reversed(self.val),reversed(other.val)):
                    if i < j:
                        return False
                    if i > j:
                        return True
                return False
        elif order == 'lexographic': #Lexographical Order
            for i,j in zip(self.val,other.val):
                if i < j:
                    return True
                if i > j:
                    return False
            return False
        elif order == 'grlex': #Graded Lexographical Order
            if sum(self.val) < sum(other.val):
                return True
            elif sum(self.val) > sum(other.val):
                return False
            else:
                for i,j in zip(self.val,other.val):
                    if i < j:
                        return True
                    if i > j:
                        return False
                return False

    # Define the other relations in grevlex order

    def __eq__(self, other):
        return self.val == other.val

    def __gt__(self, other):
        return not(self < other or self == other)

    def __ge__(self, other):
        return (self > other or self == other)

    def __le__(self,other):
        return (self < other or self == other)

    #Makes terms hashable so they can go in a set
    def __hash__(self):
        return hash(self.val)

def clean_zeros_from_matrix(array, accuracy=1.e-10):
    '''Sets all values in the array less than the given accuracy to 0.

    Parameters
    ----------
    array : numpy array
    accuracy : float, optional
        Values in the matrix less than this will be set to 0.

    Returns
    -------
    array : numpy array
        Same array, but with values less than the given accuracy set to 0.
    '''
    array[(array < accuracy) & (array > -accuracy)] = 0
    return array

def divides(mon1, mon2):
    '''
    parameters
    ----------
    mon1 : tuple
        contains the exponents of the monomial divisor
    mon2 : tuple
        contains the exponents of the monomial dividend

    returns
    -------
    boolean
        true if mon1 divides mon2, false otherwise
    '''
    return np.all(np.subtract(mon2, mon1) >= 0)

def inverse_P(P):
    '''The inverse of P, the array with column switching indexes.

    Parameters
    ----------
    P : array-like
        1D array P returned by scipy's QRP decomposition.

    Returns
    -------
    1D numpy array
        The indexes needed to switch the columns back to their original
        positions.

    See Also
    --------
    scipy.linalg.qr : QR decomposition (with pivoting=True).

    '''
    inverse = np.empty_like(P)
    inverse[P] = np.arange(len(P))
    return inverse

def lcm(a,b):
    '''Finds the LCM of the two leading terms of polynomials a and b

    Parameters
    ----------
    a, b : polynomial objects

    Returns
    -------
    numpy array
        The lcm of the leading terms of a and b. The usual representation is
        used, i.e., :math:`x^2y^3` is represented as :math:`\mathtt{(2,3)}`
    '''
    return np.maximum(a.lead_term, b.lead_term)

def quotient(a, b):
    '''Finds the quotient of monomials a and b, that is, a / b.

    Parameters
    ----------
    a, b : array-like, the monomials to divide

    Returns
    -------
    list
        The quotient a / b
    '''
    return np.subtract(a,b)

def rrqr_reduce(matrix, clean = False, global_accuracy = 1.e-10):
    '''
    Reduces the matrix into row echelon form, so each row has a unique leading term.

    Parameters
    ----------
    matrix : (2D numpy array)
        The matrix of interest.
    clean: bool
        Defaults to False. If True then at certain points in the code all the points in the matrix
        that are close to 0 are set to 0.
    global_accuracy: float
        Defaults to 1.e-10. What is determined to be zero when searching for the pivot columns or setting
        things to zero.

    Returns
    -------
    matrix : (2D numpy array)
        The reduced matrix in row echelon form. It should look like this.
        a - - - - - - -
        0 b - - - - - -
        0 0 0 c - - - -
        0 0 0 0 d - - -
        0 0 0 0 0 0 0 e
    '''
    if matrix.shape[0]==0 or matrix.shape[1]==0:
        return matrix
    height = matrix.shape[0]
    A = matrix[:height,:height] #Get the square submatrix
    B = matrix[:,height:] #The rest of the matrix to the right
    Q,R,P = qr(A, pivoting = True) #rrqr reduce it
    PT = inverse_P(P)
    diagonals = np.diagonal(R) #Go along the diagonals to find the rank
    rank = np.sum(np.abs(diagonals)>global_accuracy)
    if rank == height: #full rank, do qr on it
        Q,R = qr(A)
        A = R #qr reduce A
        B = Q.T.dot(B) #Transform B the same way
    else: #not full rank
        A = R[:,PT] #Switch the columns back
        if clean:
            Q = np.clean_zeros_from_matrix(Q)
        B = Q.T.dot(B) #Multiply B by Q transpose
        if clean:
            B = np.clean_zeros_from_matrix(B)
        #sub1 is the top part of the matrix, we will recursively reduce this
        #sub2 is the bottom part of A, we will set this all to 0
        #sub3 is the bottom part of B, we will recursively reduce this.
        #All submatrices are then put back in the matrix and it is returned.
        sub1 = np.hstack((A[:rank,],B[:rank,])) #Takes the top parts of A and B
        result = rrqr_reduce(sub1) #Reduces it
        A[:rank,] = result[:,:height] #Puts the A part back in A
        B[:rank,] = result[:,height:] #And the B part back in B

        sub2 = A[rank:,]
        zeros = np.zeros_like(sub2)
        A[rank:,] = np.zeros_like(sub2)

        sub3 = B[rank:,]
        B[rank:,] = rrqr_reduce(sub3)

    reduced_matrix = np.hstack((A,B))
    return reduced_matrix

def rrqr_reduce2(matrix, clean = True, global_accuracy = 1.e-10):
    '''
    Reduces the matrix into row echelon form, so each row has a unique leading term.
    Note that it preforms the same function as rrqr_reduce, currently I'm not sure which is better.

    Parameters
    ----------
    matrix : (2D numpy array)
        The matrix of interest.
    clean: bool
        Defaults to True. If True then at certain points in the code all the points in the matrix
        that are close to 0 are set to 0.
    global_accuracy: float
        Defaults to 1.e-10. What is determined to be zero when searching for the pivot columns or setting
        things to zero.

    Returns
    -------
    matrix : (2D numpy array)
        The reduced matrix in row echelon form. It should look like this.
        a - - - - - - -
        0 b - - - - - -
        0 0 0 c - - - -
        0 0 0 0 d - - -
        0 0 0 0 0 0 0 e
    '''
    if matrix.shape[0] <= 1 or matrix.shape[0]==1 or  matrix.shape[1]==0:
        return matrix
    height = matrix.shape[0]
    A = matrix[:height,:height] #Get the square submatrix
    B = matrix[:,height:] #The rest of the matrix to the right
    independentRows, dependentRows, Q = row_linear_dependencies(A, accuracy = global_accuracy)
    nullSpaceSize = len(dependentRows)
    if nullSpaceSize == 0: #A is full rank
        Q,R = qr(matrix)
        return clean_zeros_from_matrix(R)
    else: #A is not full rank
        #sub1 is the independentRows of the matrix, we will recursively reduce this
        #sub2 is the dependentRows of A, we will set this all to 0
        #sub3 is the dependentRows of Q.T@B, we will recursively reduce this.
        #We then return sub1 stacked on top of sub2+sub3
        if clean:
            Q = clean_zeros_from_matrix(Q)
        bottom = matrix[dependentRows]
        sub3 = bottom[:,height:]
        sub3 = Q.T[-nullSpaceSize:]@B
        if clean:
            sub3 = clean_zeros_from_matrix(sub3)
        sub3 = rrqr_reduce2(sub3)

        sub1 = matrix[independentRows]
        sub1 = rrqr_reduce2(sub1)

        sub2 = bottom[:,:height]
        sub2[:] = np.zeros_like(sub2)

        reduced_matrix = np.vstack((sub1,np.hstack((sub2,sub3))))
        if clean:
            return clean_zeros_from_matrix(reduced_matrix)
        else:
            return reduced_matrix

def sorted_polys_coeff(polys):
    '''Sorts the polynomials by how much bigger the leading coefficient is than
    the rest of the coeff matrix.

    Parameters
    ----------
    polys : array-like
        Contains polynomial objects to sort.

    Returns
    -------
    sorted_polys : list
        The polynomial objects in order of lead coefficient to everything else
        ratio.
    '''
    # The lead_coeff to other stuff ratio.
    lead_coeffs = [abs(poly.lead_coeff)/np.sum(np.abs(poly.coeff)) for poly in polys]
    argsort_list = np.argsort(lead_coeffs)[::-1]
    sorted_polys = [polys[i] for i in argsort_list]
    return sorted_polys

def sorted_polys_monomial(polys):
    '''Sorts the polynomials by the number of monomials they have, the ones
    with the least amount first.

    Parameters
    ----------
    polys : array-like, contains polynomial objects !!! Is it a list or could it be any iterable?
        Polynomials to be sorted

    Returns
    -------
    sorted_polys : list
        Polynomials in order.
    '''
    # A list to contain the number of monomials with non zero coefficients.
    num_monomials = []
    for poly in polys:
        # This gets the length of the list of first indexes, since
        # that is number of non-zero coefficients in the coefficient array.
        # See documentation for np.where
        num_monomials.append(len(np.where(poly.coeff != 0)[0]))

    # Generate a sorted index based on num_monomials.
    argsort_list = np.argsort(num_monomials)
    sorted_polys = [polys[i] for i in argsort_list]
    return sorted_polys

def row_swap_matrix(matrix):
    '''Rearrange the rows of matrix so it is close to upper traingular.

    Parameters
    ----------
    matrix : 2D numpy array
        The matrix whose rows need to be switched
    
    Returns
    -------
    2D numpy array
        The same matrix but with the rows changed so it is close to upper
        triangular

    Examples
    --------
    >>> utils.row_swap_matrix(np.array([[0,2,0,2],[0,1,3,0],[1,2,3,4]]))
    array([[1, 2, 3, 4],
           [0, 2, 0, 2],
           [0, 1, 3, 0]])
    '''
    leading_mon_columns = list()
    for row in matrix:
        leading_mon_columns.append(np.where(row!=0)[0][0])
    #print(np.argsort(leading_mon_columns))
    return matrix[np.argsort(leading_mon_columns)]

def get_var_list(dim):
    '''Returns a list of the variables [x_1, x_2, ..., x_n] as tuples.'''
    _vars = []
    var = [0]*dim
    for i in range(dim):
        var[i] = 1
        _vars.append(tuple(var))
        var[i] = 0
    return _vars

def row_linear_dependencies(matrix, accuracy=1.e-10):
    '''
    Uses rank revealing QR to determine which rows of the given matrix are
    linearly independent and which ones are linearly dependent. (This
    function needs a name change).

    Parameters
    ----------
    matrix : (2D numpy array)
        The matrix of interest.

    Returns
    -------
    independentRows : (list)
        The indexes of the rows that are linearly independent
    dependentRows : (list)
        The indexes of the rows that can be removed without affecting the rank
        (which are the linearly dependent rows).
    Q : (2D numpy array)
        The Q matrix used in RRQR reduction in finding the rank.
    '''
    height = matrix.shape[0]
    Q,R,P = qr(matrix, pivoting = True)
    diagonals = np.diagonal(R) #Go along the diagonals to find the rank
    rank = np.sum(np.abs(diagonals)>accuracy)
    numMissing = height - rank
    if numMissing == 0: # Full Rank. All rows independent
        return [i for i in range(height)],[],None
    else:
        # Find the rows we can take out. These are ones that are non-zero in
        # the last rows of Q transpose, since QT*A=R.
        # To find multiple, we find the pivot columns of Q.T
        QMatrix = Q.T[-numMissing:]
        Q1,R1,P1 = qr(QMatrix, pivoting = True)
        independentRows = P1[R1.shape[0]:] #Other Columns
        dependentRows = P1[:R1.shape[0]] #Pivot Columns
        return independentRows, dependentRows, Q

def triangular_solve(matrix):
    """
    Takes a matrix that is in row echelon form and reduces it into row reduced echelon form.

    Parameters
    ----------
    matrix : 2D numpy array
        The matrix of interest.

    Returns
    -------
    matrix : 2D numpy array
        The matrix is row reduced echelon form.
    """
    m,n = matrix.shape
    j = 0  # The row index.
    k = 0  # The column index.
    order_c = [] # List to keep track of original index of the columns in c.
    order_d = [] # List to keep track of the original index of the columns in d.

    # Checks if the given matrix is not a square matrix.
    if m != n:
        # Makes sure the indicies are within the matrix.
        while j < m and k < n:
            if matrix[j,k] != 0:
                order_c.append(k)
                # Move to the diagonal if the index is non-zero.
                j+=1
                k+=1
            else:
                order_d.append(k)
                # Check the next column in the same row if index is zero.
                k+=1
        # Append the index of the rest of the columns to the order_d list.
        order_d += list(np.arange(k,n))

        # C will be the square matrix that is upper triangular with no zeros on the diagonals.
        C = matrix[:,order_c]

        # D is the rest of the columns.
        D = matrix[:,order_d]

        # Solve for the CX = D
        X = solve_triangular(C,D)

        # Add I to X. [I|X]
        solver = np.hstack((np.eye(X.shape[0]),X))

        # Reverse the columns back.
        solver = solver[:,inverse_P(order_c+order_d)]

        return solver
    else:
    # The case where the matrix passed in is a square matrix
        return np.eye(m)

def first_x(string):
    '''
    Finds the first position of an 'x' in a string. If there is not x it returns the length
    of the string.

    Parameters
    ----------
    string : str
        The string of interest.
    Returns
    -------
    i : int
        The position in the string of the first 'x' character. If 'x' does not appear in the string
        the return value is the length of the string.
    '''
    for i in range(len(string)):
        if string[i] == 'x':
            return i
    return len(string)

def is_number(string):
    '''
    Checks is a string can be converted to a number.
    Parameters
    ----------
    string : str
        The string of interest.
    Returns
    -------
    value : bool
        Whether or not the string is a valid number.
    '''
    try:
        float(string)
        return True
    except ValueError:
        return False

def makePolyCoeffMatrix(inputString):
    '''
    Takes a string input of a polynomaial and returns the coefficient matrix for it. Usefull for making things of high
    degree of dimension so you don't have to make it by hand.

    All strings must be of the following syntax. Ex. '3x0^2+2.1x1^2*x2+-14.73x0*x2^3'

    1. There can be no spaces.
    2. All monomials must be seperated by a '+'. If the coefficient of the monomial is negative then the '-' sign
       should come after the '+'. This is not needed for the first monomial.
    3. All variables inside a monomial are seperated by a '*'.
    4. The power of a variable in a monomial is given folowing a '^' sign.
    '''
    matrixSpots = list()
    coefficients = list()
    for monomial in inputString.split('+'):
        coefficientString = monomial[:first_x(monomial)]
        if coefficientString == '-':
            coefficient = -1
        elif coefficientString == '':
            coefficient = 1
        else:
            coefficient = float(coefficientString)
        mons = monomial[first_x(monomial):].split('*')
        matrixSpot = [0]
        for mon in mons:
            stuff = mon.split('^')
            if len(stuff) == 1:
                power = 1
            else:
                power = int(stuff[1])
            if stuff[0] == '':
                varDegree = -1
            else:
                varDegree = int(stuff[0][1:])
            if varDegree != -1:
                if len(matrixSpot) <= varDegree:
                    matrixSpot = np.append(matrixSpot, [0]*(varDegree - len(matrixSpot)+1))
                matrixSpot[varDegree] = power
        matrixSpots.append(matrixSpot)
        coefficients.append(coefficient)
    #Pad the matrix spots so they are all the same length.
    length = max(len(matrixSpot) for matrixSpot in matrixSpots)
    for i in range(len(matrixSpots)):
        matrixSpot = matrixSpots[i]
        if len(matrixSpot) < length:
            matrixSpot = np.append(matrixSpot, [0]*(length - len(matrixSpot)))
            matrixSpots[i] = matrixSpot
    matrixSize = np.maximum.reduce([matrixSpot for matrixSpot in matrixSpots])
    matrixSize = matrixSize + np.ones_like(matrixSize)
    matrixSize = matrixSize[::-1] #So the variables are in the right order.
    matrix = np.zeros(matrixSize)
    for i in range(len(matrixSpots)):
        matrixSpot = matrixSpots[i][::-1] #So the variables are in the right order.
        coefficient = coefficients[i]
        matrix[tuple(matrixSpot)] = coefficient
    return matrix

def slice_top(matrix):
    ''' Gets the n-d slices needed to slice a matrix into the top corner of another.

    Parameters
    ----------
    coeff : numpy matrix.
        The matrix of interest.
    Returns
    -------
    slices : list
        Each value of the list is a slice of the matrix in some dimension. It is exactly the size of the matrix.
    '''
    slices = list()
    for i in matrix.shape:
        slices.append(slice(0,i))
    return slices

def slice_bottom(matrix):
    ''' Gets the n-d slices needed to slice a matrix into the bottom corner of another.

    Parameters
    ----------
    coeff : numpy matrix.
        The matrix of interest.
    Returns
    -------
    slices : list
        Each value of the list is a slice of the matrix in some dimension. It is exactly the size of the matrix.
    '''
    slices = list()
    for i in matrix.shape:
        slices.append(slice(-i,None))
    return slices

def match_poly_dimensions(polys):
    '''Matches the dimensions of a list of polynomials.

    Parameters
    ----------
    polys : list
        Polynomials of possibly different dimensions.

    Returns
    -------
    new_polys : list
        The same polynomials but of the same dimensions.
    '''
    dim = max(poly.dim for poly in polys)
    new_polys = list()
    for poly in polys:
        if poly.dim != dim:
            coeff_shape = list(poly.shape)
            for i in range(dim - poly.dim):
                coeff_shape.insert(0,1)
            poly.__init__(poly.coeff.reshape(coeff_shape))
        new_polys.append(poly)
    return new_polys

def match_size(a,b):
    '''
    Matches the shape of two matrixes.

    Parameters
    ----------
    a, b : ndarray
        Matrixes whose size is to be matched.

    Returns
    -------
    a, b : ndarray
        Matrixes of equal size.
    '''
    new_shape = np.maximum(a.shape, b.shape)

    a_new = np.zeros(new_shape)
    a_new[slice_top(a)] = a
    b_new = np.zeros(new_shape)
    b_new[slice_top(b)] = b
    return a_new, b_new

def _fold_in_i_dir(solution_matrix, dim, fdim, size_in_fdim, fold_idx):
    """
    Finds T_|m-n| (Referred to as folding in proceeding documentation)
    for a given dimension of a matrix.

    Parameters
    ----------
    solution_matrix : ndarray
        Polynomial to by folded.
    dim : int
        The number of dimensions in solution_matrix.
    fdim : int
        The dimension being folded.
    size_in_fdim : int
        The size of the solution matrix in the dimension being folded.
    fold_idx : int
        The index to fold around.

    Returns
    -------
    sol : ndarray

    """
    if fold_idx == 0:
        return solution_matrix

    sol = np.zeros_like(solution_matrix) #Matrix of zeroes used to insert the new values..
    slice_0 = slice(None, 1, None) # index to take first slice
    slice_1 = slice(fold_idx, fold_idx+1, None) # index to take slice that contains the axis folding around.

    #indexers are made with a slice index for every dimension.
    indexer1 = [slice(None)]*dim
    indexer2 = [slice(None)]*dim
    indexer3 = [slice(None)]*dim

    #Changes the index in each indexer for the correct dimension
    indexer1[fdim] = slice_0
    indexer2[fdim] = slice_1

    #makes first slice in sol equal to the slice we fold around in solution_matrix
    sol[indexer1] = solution_matrix[indexer2]

    #Loop adds the slices above and below the slice we rotate around and inserts solutions in sol.
    for n in range(size_in_fdim):

        slice_2 = slice(n+1, n+2, None) #Used to imput new values in sol.
        slice_3 = slice(fold_idx+n+1, fold_idx+n+2, None) #Used to find slices that are n above fold_idx
        slice_4 = slice(fold_idx-n-1, fold_idx-n, None) #Used to find slices that are n below fold_idx

        indexer1[fdim] = slice_2
        indexer2[fdim] = slice_3
        indexer3[fdim] = slice_4

        #if statement checks to ensure that slices to be added are contained in the matrix.
        if fold_idx-n-1 < 0:
            if fold_idx+n+2 > size_in_fdim:
                break
            else:
                sol[indexer1] = solution_matrix[indexer2]
        else:
            if fold_idx+n+2 > size_in_fdim:
                sol[indexer1] = solution_matrix[indexer3]
            else:
                sol[indexer1] = solution_matrix[indexer3] + solution_matrix[indexer2]

    return sol

def _mon_mult1(initial_matrix, idx, dim_mult):
    """
    Executes monomial multiplication in one dimension.

    Parameters
    ----------
    initial_matrix : array_like
        Matrix of coefficients that represent a Chebyshev polynomial.
    idx : tuple of ints
        The index of a monomial of one variable to multiply by initial_matrix.
    dim_mult : int
        The location of the non-zero value in idx.

    Returns
    -------
    ndarray
        Coeff that are the result of the one dimensial monomial multiplication.

    """

    p1 = np.zeros(initial_matrix.shape + idx)
    p1[slice_bottom(initial_matrix)] = initial_matrix

    largest_idx = [i-1 for i in initial_matrix.shape]
    new_shape = [max(i,j) for i,j in itertools.zip_longest(largest_idx, idx, fillvalue = 0)] #finds the largest length in each dimmension
    if initial_matrix.shape[dim_mult] <= idx[dim_mult]:
        add_a = [i-j for i,j in itertools.zip_longest(new_shape, largest_idx, fillvalue = 0)]
        add_a_list = np.zeros((len(new_shape),2))
        #changes the second column to the values of add_a and add_b.
        add_a_list[:,1] = add_a
        #uses add_a_list and add_b_list to pad each polynomial appropriately.
        initial_matrix = np.pad(initial_matrix,add_a_list.astype(int),'constant')

    number_of_dim = initial_matrix.ndim
    shape_of_self = initial_matrix.shape

    #Loop iterates through each dimension of the polynomial and folds in that dimension
    for i in range(number_of_dim):
        if idx[i] != 0:
            initial_matrix = _fold_in_i_dir(initial_matrix, number_of_dim, i, shape_of_self[i], idx[i])
    if p1.shape != initial_matrix.shape:
        idx = [i-j for i,j in zip(p1.shape,initial_matrix.shape)]

        result = np.zeros(np.array(initial_matrix.shape) + idx)
        result[slice_top(initial_matrix)] = initial_matrix
        initial_matrix = result
    Pf = p1 + initial_matrix
    return .5*Pf

def mon_mult2(matrix, mon, power):
    if power == True:
        mon = np.array(mon)
        result = np.zeros(matrix.shape + mon)
        result[slice_bottom(matrix)] = matrix
        return result
    else:
        idx_zeros = np.zeros(len(mon),dtype = int)
        for i in range(len(mon)):
            idx_zeros[i] = mon[i]
            matrix = _mon_mult1(matrix, idx_zeros, i)
            idx_zeros[i] = 0
        return matrix

def mon_combosHighest(mon, numLeft, spot = 0):
    '''Finds all the monomials of a given degree and returns them. Works recursively.

    Very similar to mon_combos, but only returns the monomials of the desired degree.

    Parameters
    --------
    mon: list
        A list of zeros, the length of which is the dimension of the desired monomials. Will change
        as the function searches recursively.
    numLeft : int
        The degree of the monomials desired. Will decrease as the function searches recursively.
    spot : int
        The current position in the list the function is iterating through. Defaults to 0, but increases
        in each step of the recursion.

    Returns
    -----------
    answers : list
        A list of all the monomials.
    '''
    answers = list()
    if len(mon) == spot+1: #We are at the end of mon, no more recursion.
        mon[spot] = numLeft
        answers.append(mon.copy())
        return answers
    if numLeft == 0: #Nothing else can be added.
        answers.append(mon.copy())
        return answers
    temp = mon.copy() #Quicker than copying every time inside the loop.
    for i in range(numLeft+1): #Recursively add to mon further down.
        temp[spot] = i
        answers += mon_combosHighest(temp, numLeft-i, spot+1)
    return answers

def mon_combos(mon, numLeft, spot = 0):
    '''Finds all the monomials up to a given degree and returns them. Works recursively.

    Parameters
    --------
    mon: list
        A list of zeros, the length of which is the dimension of the desired monomials. Will change
        as the function searches recursively.
    numLeft : int
        The degree of the monomials desired. Will decrease as the function searches recursively.
    spot : int
        The current position in the list the function is iterating through. Defaults to 0, but increases
        in each step of the recursion.

    Returns
    -----------
    answers : list
        A list of all the monomials.
    '''
    answers = list()
    if len(mon) == spot+1: #We are at the end of mon, no more recursion.
        for i in range(numLeft+1):
            mon[spot] = i
            answers.append(mon.copy())
        return answers
    if numLeft == 0: #Nothing else can be added.
        answers.append(mon.copy())
        return answers
    temp = mon.copy() #Quicker than copying every time inside the loop.
    for i in range(numLeft+1): #Recursively add to mon further down.
        temp[spot] = i
        answers += mon_combos(temp, numLeft-i, spot+1)
    return answers

def num_mons_full(deg, dim):
    '''Returns the number of monomials of a certain dimension and less than or equal to a certian degree.
    
    Parameters
    ----------
    deg : int.
        The degree desired.
    dim : int
        The dimension desired.
    Returns
    -------
    num_mons : int
        The number of monomials of the given degree and dimension.
    '''
    return comb(deg+dim,dim,exact=True)

def num_mons(deg, dim):
    '''Returns the number of monomials of a certain degree and dimension.

    Parameters
    ----------
    deg : int.
        The degree desired.
    dim : int
        The dimension desired.
    Returns
    -------
    num_mons : int
        The number of monomials of the given degree and dimension.
    '''
    return comb(deg+dim-1,deg,exact=True)

def sort_polys_by_degree(polys, ascending = True):
    '''Sorts the polynomials by their degree.

    Parameters
    ----------
    polys : list.
        A list of polynomials.
    ascending : bool
        Defaults to True. If True the polynomials are sorted in order of ascending degree. If False they
        are sorted in order of descending degree.
    Returns
    -------
    sorted_polys : list
        A list of the same polynomials, now sorted.
    '''
    degs = [poly.degree for poly in polys]
    argsort_list = np.argsort(degs)
    sorted_polys = list()
    for i in argsort_list:
        sorted_polys.append(polys[i])
    if ascending:
        return sorted_polys
    else:
        return sorted_polys[::-1]

def deg_d_polys(polys, deg, dim):
    '''Finds the rows of the Macaulay Matrix of degree deg.

    Iterating through this for each needed degree creates a full rank matrix in all dimensions,
    getting rid of the extra rows that are there when we do all the monomial multiplications.

    The idea behind this algorithm comes from that cool triangle thing I drew on a board once, I have
    no proof of it, but it seems to work real good.

    It is also less stable than the other version.

    Parameters
    ----------
    polys : list.
        A list of polynomials.
    deg: int
        The desired degree.
    dim: int
        The dimension of the polynomials.
    Returns
    -------
    poly_coeff_list : list
        A list of the polynomials of degree deg to be added to the Macaulay Matrix.
    '''
    ignoreVar = 0
    poly_coeff_list = list()
    for poly in polys:
        mons = mon_combosHighest([0]*dim,deg - poly.degree)
        for mon in mons:
            if np.all([mon[i] <= (polys[i].degree - 1) for i in range(ignoreVar)]):
                poly_coeff_list.append(poly.mon_mult(mon, returnType = 'Matrix'))
        ignoreVar += 1
    return poly_coeff_list

def arrays(deg,dim,mon):
    '''Finds a part of the permutation array.

    Parameters
    ----------
    deg : int.
        The degree of the Macaulay matrix that the row is in.
    dim: int
        The dimension of the polynomials in the Macaualy matrix that the row is in.
    mon: int
        The monomial we are multiplying by.
        0 -> multiplying by x0
        1 -> multiplying by x1
        ...
        n -> multiplying by xn
    Returns
    -------
    arrays : numpy array
        The array is full of True/False values, using np.where the array is True will generate the permutation array.
    '''
    if dim-1==mon:
        total = num_mons(deg, dim)
        end = num_mons(deg, dim-1)
        return [True]*(total-end)+[False]*end
    elif deg==1:
        temp = [False]*(dim)
        temp[dim-mon-1] = True
        return temp
    else:
        return memoized_arrays(deg-1,dim,mon)+memoized_arrays(deg,dim-1,mon)

def memoize(function):
    cache = {}
    def decorated_function(*args):
        if args in cache:
            return cache[args]
        else:
            val = function(*args)
            cache[args] = val
            return val
    return decorated_function

memoized_arrays = memoize(arrays)

def permutation_array(deg,dim,mon):
    '''Finds the permutation array to multiply a row of a matrix by a certain monomial.

    Parameters
    ----------
    deg : int.
        The degree of the Macaulay matrix that the row is in.
    dim: int
        The dimension of the polynomials in the Macaualy matrix that the row is in.
    mon: int
        The monomial we are multiplying by.
        0 -> multiplying by x0
        1 -> multiplying by x1
        ...
        n -> multiplying by xn
    Returns
    -------
    permutation_array : numpy array
        Permutting a row in the Macaulay matrix by this array will be equivalent to multiplying by mon.
    '''
    if mon == dim -1:
        array = [False]
        for d in range(1,deg+1):
            array = arrays(d,dim,mon) + array
    else:
        array = [False]
        first = [False]*(dim)
        first[dim-mon-1] = True
        array = first + array
        for d in range(2,deg+1):
            first = first + arrays(d,dim-1,mon)
            array = first+array
    return np.array(inverse_P(np.hstack((np.where(~np.array(array))[0],np.where(array)[0]))))

def all_permutations(deg, dim, matrixDegree, permutations = None, current_degree = 2):
    '''Finds all the permutation arrays needed to create a Macaulay Matrix.

    Parameters
    ----------
    deg: int
        Permutation arrays will be computed for all monomials up to this degree.
    dim: int
        The dimension the monomials for which permutation degrees.
    matrixDegree: int
        The degree of the Macaulay Matrix that will be created. This is needed to get the length of the rows.
    permutations: dict
        Defaults to none. The permutations that have already been computed.
    current_degree: int
        Defaults to 2. The degree of permutations that have already been computed.
    Returns
    -------
    permutations : dict
        The keys of the dictionary are tuple representation of the monomials, and each value is
        the permutation array corresponding to multiplying by that monomial.
    '''
    if permutations is None:
        permutations = {}
        permutations[tuple([0]*dim)] = np.arange(np.sum([num_mons(deg,dim) for deg in range(matrixDegree+1)]))
        for i in range(dim):
            mon = [0]*dim
            mon[i] = 1
            mon = tuple(mon)
            permutations[mon] = permutation_array(matrixDegree,dim,dim-1-i)

    varList = get_var_list(dim)

    for d in range(current_degree,deg+1):
        mons = mon_combosHighest([0]*dim,d)
        for mon in mons:
            for var in varList:
                diff = tuple(np.subtract(mon,var))
                if diff in permutations:
                    permutations[tuple(mon)] = permutations[var][permutations[diff]]
                    break
    return permutations

<<<<<<< HEAD
def memoize_permutaions(function):
    """Specially designed for memoizing all_permutations.
    """
    cache = {}
    def decorated_function(*args):
        if args[0] == 'cache':
            return cache
        if args[:3] in cache:
            return cache[args[:3]]
        else:
            val = function(*args)
            cache[args[:3]] = val
            return val
    return decorated_function

memoized_all_permutations = memoize_permutaions(all_permutations)
=======
def mons_ordered(dim, deg):
    mons_ordered = []
    for i in range(deg+1):
        for j in mon_combosHighest([0]*dim,i):
            mons_ordered.append(j)
    return np.array(mons_ordered)

def cheb_perturbation3(mult_mon, mons, mon_dict, var):
    """
    Calculates the Cheb perturbation for the case where mon is greater than poly_mon

    Parameters
    ----------
    mult_mon : tuple
        the monomial that multiplies the polynomial
    mons : array
        Array of monomials in the polynomial
    mon_dict : dict
        Dictionary of the index of each monomial.
    var : int
        index of the variable that is being calculated

    Returns
    --------
    cheb_pertubation3 : list
        list of indexes for the 3rd case of cheb mon mult

    """
    perturb = [0]*len(mon_dict)
    #print(mons)
    mons_needed = mons[np.where(mons[:,var] < mult_mon[var])]
    #print(mult_mon)
    #print(mons_needed)
    for monomial in mons_needed:
        idx = mon_dict[tuple(monomial)]
        diff = tuple(np.abs(np.subtract(monomial,mult_mon)))
        try:
            idx2 = mon_dict[diff]
            perturb[idx2] = idx
        except KeyError as k:
            pass

    return perturb

def cheb_perturbation2(mult_mon, mons, mon_dict, var):
    """
    Calculates the Cheb perturbation for the case where mon is greater than poly_mon

    Parameters
    ----------
    mult_mon : tuple
        the monomial that multiplies the polynomial
    mons : array
        Array of monomials in the polynomial
    mon_dict : dict
        Dictionary of the index of each monomial.
    var : int
        index of the variable that is being calculated

    Returns
    --------
    cheb_pertubation3 : list
        list of indexes for the 3rd case of cheb mon mult

    """
    perturb = [int(0)]*len(mon_dict)
    mons_needed = mons[np.where(mons[:,var] >= mult_mon[var])]
    for monomial in mons_needed:
        idx = mon_dict[tuple(monomial)]
        diff = tuple(np.abs(np.subtract(monomial,mult_mon)))
        try:
            idx2 = mon_dict[diff]
            perturb[idx2] = idx
        except KeyError as k:
            pass

        #print()
        #print(mon_dict)
        #print(perturb)
    return perturb

# def cheb_perturbation1(mult_mon, mons, mon_dict, var):
#     """
#     Calculates the Cheb perturbation for the case where mon is greater than poly_mon
#
#     Parameters
#     ----------
#     mult_mon : tuple
#         the monomial that multiplies the polynomial
#     mons : array
#         Array of monomials in the polynomial
#     mon_dict : dict
#         Dictionary of the index of each monomial.
#     var : int
#         index of the variable that is being calculated
#
#     Returns
#     --------
#     cheb_pertubation3 : list
#         list of indexes for the 3rd case of cheb mon mult
#
#     """
#     perturb = [int(0)]*len(mon_dict)
#     #mons_needed = mons[np.where(mons[:,var] >= mult_mon[var])]
#     for monomial in mons:
#         idx = mon_dict[tuple(monomial)]
#         diff = diff = tuple(np.abs(np.subtract(monomial,mult_mon)))
#         idx2 = mon_dict[diff]
#         perturb[idx2] = idx
#         #print(mon_dict)
#         #print(perturb)
#     return perturb

def all_permutations_cheb(deg,dim,matrixDegree, current_degree = 2):
    '''Finds all the permutation arrays needed to create a Macaulay Matrix for Chebyshev Basis.

    Parameters
    ----------
    deg: int
        Permutation arrays will be computed for all monomials up to this degree.
    dim: int
        The dimension the monomials for which permutation degrees.
    matrixDegree: int
        The degree of the Macaulay Matrix that will be created. This is needed to get the length of the rows.
    current_degree: int
        Defaults to 2. The degree of permutations that have already been computed.
    Returns
    -------
    permutations : dict
        The keys of the dictionary are tuple representation of the monomials, and each value is
        the permutation array corresponding to multiplying by that monomial.
    '''
    permutations = {}
    mons = mons_ordered(dim,matrixDegree)
    #print(mons)
    mon_dict = {}
    for i,j in zip(mons[::-1], range(len(mons))):
        mon_dict[tuple(i)] = j
    for i in range(dim):
        mon = [0]*dim
        mon[i] = 1
        mon = tuple(mon)
        num_in_top = num_mons(matrixDegree, dim) + num_mons(matrixDegree-1, dim)
        P = permutation_array(matrixDegree,dim,dim-1-i)
        P_inv = inverse_P(P)
        A = np.where(mons[:,i] == 1)
        P2 = np.zeros_like(P)
        P2[::-1][A] = P[::-1][A]
        P_inv[:num_in_top] = np.zeros(num_in_top)
        permutations[mon] = np.array([P, P_inv, P2])
    mons2 = mons_ordered(dim,matrixDegree-1)
    for i in range(dim):
        mons = mons_1D(dim, deg, i)
        mon = [0]*dim
        mon[i] = 1
        #print(mons)
        for calc in mons:
            diff = tuple(np.subtract(calc, mon))
            if diff in permutations:
                mon = tuple(mon)
                #print(num_mons(matrixDegree, dim))
                #print(calc, calc[i])
                #print(num_mons(matrixDegree-calc[i], dim))
                num_in_top = num_mons(matrixDegree, dim) + num_mons(matrixDegree-calc[i]+2, dim)
                P = permutations[mon][0][permutations[diff][0]]
                #ptest = cheb_perturbation1(calc, mons2, mon_dict, i)
                #print(P, '\n', ptest, '\n')
                #P_inv = inverse_P(P)
                #P_inv[:num_in_top] = int(0)
                P_inv = cheb_perturbation2(calc, mons2, mon_dict, i)
                #P_inv[:num_in_top] = np.zeros(num_in_top)
                P2 = cheb_perturbation3(calc, mons2, mon_dict, i)
                #print(P_inv)
                #print(calc, " : " , P2)
                permutations[tuple(calc)] = np.array([P, P_inv, P2])
    #print(permutations)

    return permutations

def mons_1D(dim, deg, var):
    """
    Finds the monomials of one variable up to a given degree.

    Parameters
    ---------
    dim: int
        Dimension of the monomial
    deg : int
        Desired degree of highest monomial returned
    var : int
        index of the variable of desired monomials

    Returns
    --------
    mons_1D : ndarray
        Array of monomials where each row is a monomial.

    """
    mons = []
    for i in range(2, deg+1):
        mon = [0]*dim
        mon[var] = i
        mons.append(mon)
    return np.array(mons)
>>>>>>> 2c86b889
<|MERGE_RESOLUTION|>--- conflicted
+++ resolved
@@ -1050,7 +1050,7 @@
                     break
     return permutations
 
-<<<<<<< HEAD
+
 def memoize_permutaions(function):
     """Specially designed for memoizing all_permutations.
     """
@@ -1067,7 +1067,7 @@
     return decorated_function
 
 memoized_all_permutations = memoize_permutaions(all_permutations)
-=======
+
 def mons_ordered(dim, deg):
     mons_ordered = []
     for i in range(deg+1):
@@ -1271,5 +1271,4 @@
         mon = [0]*dim
         mon[var] = i
         mons.append(mon)
-    return np.array(mons)
->>>>>>> 2c86b889
+    return np.array(mons)