--- conflicted
+++ resolved
@@ -51,17 +51,9 @@
         if self.shape != other.shape:
             new_self, new_other = self.match_size(self.coeff,other.coeff)
         else:
-<<<<<<< HEAD
-            new_self, new_other = self, other
-        
-        newLeadTerm = max(Term(self.lead_term), Term(other.lead_term))
-
-        return MultiCheb(new_self.coeff + new_other.coeff, lead_term = newLeadTerm.val)
-=======
             new_self, new_other = self.coeff, other.coeff
 
         return MultiCheb(new_self + new_other)
->>>>>>> 8345d067
 
     def __sub__(self,other, scale = 1):
         '''
@@ -79,48 +71,6 @@
         """
         return self.coeff.flatten()[::-1].reshape(self.coeff.shape)
 
-    def match_size(self,a,b):
-        '''
-        Matches the shape of the polynomials
-        '''
-        A_shape, B_shape = list(a.shape), list(b.shape)
-        A, B = a.coeff, b.coeff
-        if len(A_shape) != len(B_shape):
-            add_to_shape = 0
-            if len(A_shape) < len(B_shape):
-                add_to_shape = len(B_shape) - len(A_shape)
-                for i in range(add_to_shape):
-                    A_shape.insert(0,1)
-                aCoeff = A.reshape(A_shape)
-                if a.lead_term is None:
-                    a = MultiCheb(aCoeff)
-                else:
-                    a = MultiCheb(aCoeff, lead_term = tuple(np.zeros(add_to_shape, dtype = int)) + a.lead_term)
-            else:
-                add_to_shape = len(A_shape) - len(B_shape)
-                for i in range(add_to_shape):
-                    B_shape.insert(0,1)
-                bCoeff = B.reshape(B_shape)
-                if b.lead_term is None:
-                    b = MultiCheb(bCoeff)
-                else:
-                    b = MultiCheb(bCoeff, lead_term = tuple(np.zeros(add_to_shape, dtype = int)) + b.lead_term)
-
-        new_shape = [max(i,j) for i,j in itertools.zip_longest(a.shape, b.shape, fillvalue = 0)] #finds the largest length in each dimmension
-        # finds the difference between the largest length and the original shapes in each dimmension.
-        add_a = [i-j for i,j in itertools.zip_longest(new_shape, a.shape, fillvalue = 0)]
-        add_b = [i-j for i,j in itertools.zip_longest(new_shape, b.shape, fillvalue = 0)]
-        #create 2 matrices with the number of rows equal to number of dimmensions and 2 columns
-        add_a_list = np.zeros((len(new_shape),2))
-        add_b_list = np.zeros((len(new_shape),2))
-        #changes the second column to the values of add_a and add_b.
-        add_a_list[:,1] = add_a
-        add_b_list[:,1] = add_b
-        #uses add_a_list and add_b_list to pad each polynomial appropriately.
-        a = MultiCheb(np.pad(a.coeff,add_a_list.astype(int),'constant'), lead_term = a.lead_term, clean_zeros = False)
-        b = MultiCheb(np.pad(b.coeff,add_b_list.astype(int),'constant'), lead_term = b.lead_term, clean_zeros = False)
-        return a,b
-
     def fold_for_reg_mult(temp, half, dim_to_fold, dim):
         """
         Function folds matrix in the middle of each dimension.
@@ -151,45 +101,7 @@
         p2[indexer2] = p2[indexer2]/2.
 
         return p2
-<<<<<<< HEAD
-    
-=======
-
-    def __mul__(self,other):
-        '''
-        Multiply by convolving intelligently
-        Formula T_n(x)T_m(x) = 1/2[T_n+m(x)+T_|n-m|(x)]
-        p1 = T_n+m(x)
-            Found by convolving the orginal polynomials.
-        p2 = T_|n-m|(x)
-            Found in 3 steps
-                1. Reverse the order of one polynomial.
-                2. Convolve reversed polynomial and remaining polynomial.
-                3. Fold around middle axis in each dimension.
-        '''
-        # Check and see if same size
-        if self.shape != other.shape:
-            new_self, new_other = self.match_size(self.coeff,other.coeff)
-            new_self = MultiCheb(new_self)
-            new_other = MultiCheb(new_other)
-        else:
-            new_self, new_other = self, other
-
-        p1 = MultiCheb(convolve(new_self.coeff,new_other.coeff)) #p1 is found by convolving the original polynomials.
-        c = new_other._reverse_axes() #reverses order of polynomial.
-        p2 = convolve(new_self.coeff,c) #p2 is found by convolving new_self and c.
-        shape_of_p2 = p2.shape #the shape is used to find the axis to fold around in each direction.
-        dim = p2.ndim #The dimension is needed for array slicing.
-        for i in range(dim): #Loop goes through each dimension and folds polynomial in that direction.
-            half = shape_of_p2[i]//2 #Take the length of each dimension and find the middle index in that dimmension
-            p2 = MultiCheb.fold_for_reg_mult(p2, half, i, dim) #Pass values into function for folding.
-
-        p2 = MultiCheb(p2)
-        Pf = (p1+p2)
-        return MultiCheb((.5*Pf.coeff), clean_zeros = True)
-        #TODO: You can use the lead_term kwarg to save some time
-
->>>>>>> 8345d067
+
     def fold_in_i_dir(solution_matrix, dim, i, x, fold_idx):
         """
         Folds around a fold_inx and returns new solution.
@@ -243,42 +155,28 @@
 
         return sol
 
-<<<<<<< HEAD
     def mon_mult(self, idx):
         start = time.time()
+        
+        initial_matrix = self.coeff
         for i in range(len(idx)):
             idx_zeros = np.zeros(len(idx),dtype = int)
             idx_zeros[i] = idx[i]
-            self = self.mon_mult1(idx_zeros)
+            initial_matrix = MultiCheb.mon_mult1(initial_matrix, idx_zeros)
         end = time.time()
         times["mon_mult_cheb"] += (end-start)
-        return self
-
-    def mon_mult1(self,idx):
+        return MultiCheb(initial_matrix, lead_term = self.lead_term + np.array(idx), clean_zeros = False)
+
+    def mon_mult1(initial_matrix, idx):
         """
         Takes a polynomial and the index of a monomial and returns the result of the multiplication.
         """
-=======
-    def mon_mult1(initial_matrix,idx):
-        """
-        Takes a polynomial and the index of a monomial and returns the result of the multiplication.
-        """
-        #This is the cheating convert to power way.
-        #power = cheb2poly(self)
-        #mult = power.mon_mult(idx)
-        #return poly2cheb(mult)
->>>>>>> 8345d067
         pad_values = list()
         for i in idx: #iterates through monomial and creates a tuple of pad values for each dimension
             pad_dim_i = (i,0)
             #In np.pad each dimension is a tuple of (i,j) where i is how many to pad in front and j is how many to pad after.
             pad_values.append(pad_dim_i)
-<<<<<<< HEAD
-        p1 = MultiCheb(np.pad(self.coeff, (pad_values), 'constant', constant_values = 0),
-                       lead_term = self.lead_term, clean_zeros = False)
-=======
         p1 = np.pad(initial_matrix, (pad_values), 'constant')
->>>>>>> 8345d067
 
         largest_idx = [i-1 for i in initial_matrix.shape]
         new_shape = [max(i,j) for i,j in itertools.zip_longest(largest_idx, idx, fillvalue = 0)] #finds the largest length in each dimmension
@@ -306,20 +204,6 @@
         Pf = p1 + initial_matrix
         return .5*Pf
 
-<<<<<<< HEAD
-        p2 = MultiCheb(solution_matrix, lead_term = self.lead_term, clean_zeros = False)
-        Pf = (p1+p2)
-        return MultiCheb(.5*Pf.coeff, lead_term = self.lead_term + np.array(idx))
-=======
-    def mon_mult(self, idx):
-        initial_matrix = self.coeff
-        for i in range(len(idx)):
-            idx_zeros = np.zeros(len(idx),dtype = int)
-            idx_zeros[i] = idx[i]
-            initial_matrix = MultiCheb.mon_mult1(initial_matrix, idx_zeros)
-        return MultiCheb(initial_matrix, lead_term = self.lead_term + np.array(idx))
->>>>>>> 8345d067
-
     def evaluate_at(self, point):
         super(MultiCheb, self).evaluate_at(point)
 
