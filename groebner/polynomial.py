--- conflicted
+++ resolved
@@ -74,15 +74,11 @@
         end = time.time()
         times["cleanCoeff"] += (end - start)
         pass
-<<<<<<< HEAD
 
-=======
-
-
-    """
+    
     def match_size(self,a,b):
         '''
-        Matches the shape of the polynomials
+        Matches the shape of the matrixes of two polynomials. This might not be the best place for it.
         '''
         a_shape, b_shape = list(a.shape), list(b.shape)
         if len(a_shape) != len(b_shape):
@@ -112,120 +108,7 @@
         a = np.pad(a,add_a_list.astype(int),'constant')
         b = np.pad(b,add_b_list.astype(int),'constant')
         return a,b
-    """
 
-    """
-    def check_column_overload(self, max_values, current, column):
-        '''
-        Checks to make sure that we aren't going into the negatives, aka the current value can't ever be greater
-        than the max_values value. We check at the column where we have just added stuff and might have an
-        overflow
-        Return true if the whole thing is full and needs to increment i again. False otherwise.
-        '''
-        initial_column = column
-        if(current[column] > max_values[column]):
-            initial_amount = current[column]
-            extra = current[column] - max_values[column]
-            current[column] = max_values[column]
-            while(extra>0):
-                if(column==0):
-                    current[0] += extra
-                    #Sets all the stuff back in the initial row, needed if the while loop is used.
-                    for i in range(0, initial_column):
-                        current[i+1] += current[i]
-                        current[i] = 0
-                    return True
-                else:
-                    column -=1
-                    allowed = max_values[column] - current[column]
-                    if(allowed > extra):
-                        current[column] += extra
-                        extra = 0
-                    else:
-                        current[column] += allowed
-                        extra -= allowed
-            return False
-        else:
-            return False
-
-    def degrevlex_gen(self):
-        '''
-        yields grevlex ordering co-ordinates in order to find
-        the leading coefficent
-        Note - this is just meant to quickly find the leading coefficient. For trying to grab all the non-zero
-        terms     for i in zip(*np.where(poly.coeff != 0)):  will be much faster.
-        '''
-        max_values = tuple(self.shape)-np.ones_like(self.shape)
-        base = max_values
-        #print("Base - ",base)
-        current = np.zeros(self.dim)
-        yield base-current
-        while True:
-            for i in range(1, sum(max_values)+1):
-                onward = True
-                #set the far right column to i
-                current = np.zeros(self.dim)
-                current[self.dim-1] = i
-                #This can't return false, as we start at the begenning. Always has enough room to spill over.
-                self.check_column_overload(max_values, current, self.dim-1)
-                #print("Current - ",current)
-                yield base - current
-                while onward:
-                    #Find the leftmost thing
-                    #left_most_spot = np.where(current != 0)[0][0]
-                    for j in range(0, self.dim):
-                        if(current[j] != 0):
-                            left_most_spot = j
-                            break
-                    if(left_most_spot != 0):
-                        #Slide it to the left
-                        current[left_most_spot] -= 1
-                        current[left_most_spot-1] += 1
-                        if self.check_column_overload(max_values, current, left_most_spot-1):
-                            onward = False
-                        else:
-                            #print("Current - ",current)
-                            yield base - current
-                    elif(current[j] == i):
-                        #Reset it for the next run
-                        current[0] = 0
-                        onward = False
-                        #THIS IS WRONG, THE CURRENT SPOT MIGHT BE ABLE TO HOLD MORE!
-                    else:
-                        #if I'm at the end push back everything to the next leftmost thing and slide it plus 1
-                        amount = current[0]
-                        for j in range(1,self.dim):
-                            if(current[j] != 0):
-                                next_left_most_spot = j
-                                break
-                        current[0] = 0
-                        current[next_left_most_spot] -= 1
-                        current[next_left_most_spot-1] += amount+1
-
-                        spot_to_check = next_left_most_spot-1
-                        #Loops throught this until everything is balanced all right or we need to increase i
-                        while(self.check_column_overload(max_values, current, spot_to_check)):
-                            new_spot_to_check = -1
-                            for j in range(spot_to_check+1, self.dim):
-                                if(current[j] != 0):
-                                    new_spot_to_check = j
-                                    break
-                            if(new_spot_to_check == -1):
-                                onward = False
-                                break
-                            else:
-                                amount = current[spot_to_check]
-                                current[spot_to_check] = 0
-                                current[new_spot_to_check] -=1
-                                current[new_spot_to_check-1] += (amount+1)
-                                spot_to_check = new_spot_to_check-1
-                        if(onward):
-                            #print("Current - ",current)
-                            yield base-current
-            return
-
-    """
->>>>>>> 8345d067
     def monomialList(self):
         '''
         return
@@ -243,7 +126,6 @@
         for i in monomialTerms[::-1]:
             monomials.append(i.val)
 
-<<<<<<< HEAD
         end = time.time()
         times["monomialsList"] += (end - start)
         self.sortedMonomials = monomials
@@ -252,15 +134,6 @@
     def monSort(self):
         self.sortedMonomials = self.monomialList()
     
-=======
-        #gen = self.degrevlex_gen()
-        #for index in gen:
-        #    index = tuple(map(lambda i: int(i), index))
-        #    if (self.coeff[index] != 0):
-        #        monomials.append(index)
-        return monomials
-
->>>>>>> 8345d067
     def update_lead_term(self,start = None):
         startTime = time.time()
         
