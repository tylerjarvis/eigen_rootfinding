--- conflicted
+++ resolved
@@ -449,7 +449,6 @@
             Gradient of the polynomial at the given point.
         '''
         super(MultiCheb, self).evaluate_at(point)
-<<<<<<< HEAD
         
         out = np.empty(self.dim,dtype="complex_")
         if self.jac is None:
@@ -461,15 +460,7 @@
         for i in self.jac:
             out[spot] = chebvalnd(point,i)
             spot+=1
-=======
-
-        c = self.coeff
-        n = len(c.shape)
-        out = np.empty(n,dtype="complex_")
-        for i in range(n):
-            d = cheb.chebder(c,axis=i)
-            out[i] = chebvalnd(point,d)
->>>>>>> 2c86b889
+
         return out
 
 ###############################################################################
@@ -673,11 +664,7 @@
         for i in range(1,n):
             c = poly.polyval(point[i],c,tensor=False)
         return c
-<<<<<<< HEAD
-            
-=======
-
->>>>>>> 2c86b889
+
     def grad(self, point):
         '''
         Evaluates the gradient of the polynomial at the given point.
@@ -693,8 +680,7 @@
             Gradient of the polynomial at the given point.
         '''
         super(MultiPower, self).evaluate_at(point)
-<<<<<<< HEAD
-        
+
         out = np.empty(self.dim,dtype="complex_")
         if self.jac is None:
             jac = list()
@@ -705,15 +691,7 @@
         for i in self.jac:
             out[spot] = polyvalnd(point,i)
             spot+=1
-=======
-
-        c = self.coeff
-        n = len(c.shape)
-        out = np.empty(n,dtype="complex_")
-        for i in range(n):
-            d = poly.polyder(c,axis=i)
-            out[i] = polyvalnd(point,d)
->>>>>>> 2c86b889
+
         return out
 
 ###############################################################################
@@ -992,4 +970,4 @@
     for i,v in enumerate(rootList):
         #append tuples of form (1,-x) where x is a root
         deg[i] = (1,-1*v)
-    return rootList, np.array(solve_poly(deg))[::-1]
+    return rootList, np.array(solve_poly(deg))[::-1]