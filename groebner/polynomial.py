from __future__ import division, print_function
import numpy as np
from scipy.signal import fftconvolve, convolve
import itertools
from groebner.maxheap import Term
import time

times = dict()
times["updateLeadTerm"] = 0
times["monomialsList"] = 0
times["leadTermCount"] = 0
times["cleanCoeff"] = 0
times["initialize"] = 0
times["match_size"] = 0

class Polynomial(object):

    def printTime():
        print(times)
<<<<<<< HEAD

=======
        
    def printLeadTermCount():
        print(times["leadTermCount"])
    
>>>>>>> 5220ebf3
    def clearTime():
        times["updateLeadTerm"] = 0
        times["monomialsList"] = 0
        times["leadTermCount"] = 0
        times["cleanCoeff"] = 0
        times["initialize"] = 0
<<<<<<< HEAD

=======
        times["match_size"] = 0
    
>>>>>>> 5220ebf3
    def __init__(self, coeff, order='degrevlex', lead_term=None, clean_zeros = True):
        '''
        terms, int- number of chebyshev polynomials each variable can have. Each dimension will have term terms
        dim, int- number of different variables, how many dim our tensor will be
        order, string- how you want to order your polynomials. Grevlex is default
        '''
        start = time.time()
        self.coeff = coeff
        if clean_zeros:
            self.clean_coeff()
        self.dim = self.coeff.ndim
        self.order = order
        self.shape = self.coeff.shape
        if lead_term is None:
            self.update_lead_term()
        else:
            self.lead_term = tuple(lead_term)
            self.degree = sum(self.lead_term)
<<<<<<< HEAD
            self.lead_coeff = self.coeff[tuple(self.lead_term)]

=======
            self.lead_coeff = self.coeff[self.lead_term]
        
>>>>>>> 5220ebf3
        end = time.time()
        times["initialize"] += (end - start)

    def clean_coeff(self):
        """
        Gets rid of any 0's on the outside of the coeff matrix, not giving any info.
        """
        start = time.time()
        for axis in range(self.coeff.ndim):
            change = True
            while change:
                change = False
                if self.coeff.shape[axis] == 1:
                    continue
                axisCount = 0
                slices = list()
                for i in self.coeff.shape:
                    if axisCount == axis:
                        s = slice(i-1,i)
                    else:
                        s = slice(0,i)
                    slices.append(s)
                    axisCount += 1
                if np.sum(abs(self.coeff[slices])) == 0:
                    self.coeff = np.delete(self.coeff,-1,axis=axis)
                    change = True
            pass
        end = time.time()
        times["cleanCoeff"] += (end - start)
        pass


    def match_size(self,a,b):
        '''
        Matches the shape of the matrixes of two polynomials. This might not be the best place for it.
        '''
        start = time.time()
        a_shape, b_shape = list(a.shape), list(b.shape)
        if len(a_shape) != len(b_shape):
            add_to_shape = 0
            if len(a_shape) < len(b_shape):
                add_to_shape = len(b_shape) - len(a_shape)
                for i in range(add_to_shape):
                    a_shape.insert(0,1)
                a = a.reshape(a_shape)
            else:
                add_to_shape = len(a_shape) - len(b_shape)
                for i in range(add_to_shape):
                    b_shape.insert(0,1)
                b = b.reshape(b_shape)

        new_shape = [max(i,j) for i,j in itertools.zip_longest(a.shape, b.shape, fillvalue = 0)] #finds the largest length in each dimension
        # finds the difference between the largest length and the original shapes in each dimension.
        add_a = [i-j for i,j in itertools.zip_longest(new_shape, a.shape, fillvalue = 0)]
        add_b = [i-j for i,j in itertools.zip_longest(new_shape, b.shape, fillvalue = 0)]
        #create 2 matrices with the number of rows equal to number of dimensions and 2 columns
        add_a_list = np.zeros((len(new_shape),2))
        add_b_list = np.zeros((len(new_shape),2))
        #changes the second column to the values of add_a and add_b.
        add_a_list[:,1] = add_a
        add_b_list[:,1] = add_b
        #uses add_a_list and add_b_list to pad each polynomial appropriately.
        a = np.pad(a,add_a_list.astype(int),'constant')
        b = np.pad(b,add_b_list.astype(int),'constant')
        end = time.time()
        times["match_size"] += (end-start)
        return a,b

    def monomialList(self):
        '''
        return
        ------
        monomials : list of tuples
            list of monomials that make up the polynomial in degrevlex order
        '''
        start = time.time()
        monomialTerms = list()
        for i in zip(*np.where(self.coeff != 0)):
            monomialTerms.append(Term(i))
        monomialTerms.sort()

        monomials = list()
        for i in monomialTerms[::-1]:
            monomials.append(i.val)

        end = time.time()
        times["monomialsList"] += (end - start)
        self.sortedMonomials = monomials
        return monomials

    def monSort(self):
        self.sortedMonomials = self.monomialList()
<<<<<<< HEAD

    def update_lead_term(self,start = None):
=======
    
    def update_lead_term(self):
>>>>>>> 5220ebf3
        startTime = time.time()

        non_zeros = list()
        for i in zip(*np.where(self.coeff != 0)):
            non_zeros.append(Term(i))
        if len(non_zeros) != 0:
            self.lead_term = max(non_zeros).val
            self.degree = sum(self.lead_term)
            self.lead_coeff = self.coeff[self.lead_term]
        else:
            self.lead_term = None
            self.lead_coeff = 0

        endTime = time.time()
        times["leadTermCount"] += 1
        times["updateLeadTerm"] += (endTime - startTime)

    def evaluate_at(self, point):
        '''
        Evaluates the polynomial at the given point.

        parameters
        ----------
        point : tuple or list
            the point at which to evaluate the polynomial

        returns
        -------
        complex
            value of the polynomial at the given point
        '''
        if len(point) != len(self.coeff.shape):
            raise ValueError('Cannot evaluate polynomial in {} variables at point {}'\
            .format(self.dim, point))

    def __eq__(self,other):
        '''
        check if coeff matrix is the same
        '''
        if self.shape != other.shape:
            return False
        return np.allclose(self.coeff, other.coeff)

    def __ne__(self,other):
        '''
        check if coeff matrix is not the same same
        '''
        return not (self == other)<|MERGE_RESOLUTION|>--- conflicted
+++ resolved
@@ -17,26 +17,18 @@
 
     def printTime():
         print(times)
-<<<<<<< HEAD
 
-=======
-        
     def printLeadTermCount():
         print(times["leadTermCount"])
-    
->>>>>>> 5220ebf3
+
     def clearTime():
         times["updateLeadTerm"] = 0
         times["monomialsList"] = 0
         times["leadTermCount"] = 0
         times["cleanCoeff"] = 0
         times["initialize"] = 0
-<<<<<<< HEAD
+        times["match_size"] = 0
 
-=======
-        times["match_size"] = 0
-    
->>>>>>> 5220ebf3
     def __init__(self, coeff, order='degrevlex', lead_term=None, clean_zeros = True):
         '''
         terms, int- number of chebyshev polynomials each variable can have. Each dimension will have term terms
@@ -55,13 +47,8 @@
         else:
             self.lead_term = tuple(lead_term)
             self.degree = sum(self.lead_term)
-<<<<<<< HEAD
-            self.lead_coeff = self.coeff[tuple(self.lead_term)]
+            self.lead_coeff = self.coeff[self.lead_term]
 
-=======
-            self.lead_coeff = self.coeff[self.lead_term]
-        
->>>>>>> 5220ebf3
         end = time.time()
         times["initialize"] += (end - start)
 
@@ -154,13 +141,8 @@
 
     def monSort(self):
         self.sortedMonomials = self.monomialList()
-<<<<<<< HEAD
 
-    def update_lead_term(self,start = None):
-=======
-    
     def update_lead_term(self):
->>>>>>> 5220ebf3
         startTime = time.time()
 
         non_zeros = list()
