import numpy as np
import itertools
import warnings
from TVB_Method.cheb_class import MultiCheb, Term, TVBError, match_size, match_poly_dimensions, get_var_list
from TVB_Method.TVB import telen_van_barel

'''This module contains methods for finding the zero locus of a
   0-dimensional ideal defined by a list of Chebyshev polynomials.
   Roots are found using a variant of the Telen-vanBarel method.
   Speed and accuracy are good for real roots whose coordinates have
   norm 1 or less, but ill-conditioning makes them less accurate for
   roots with norm > 1.


Methods: 

    roots(polys) : Find common roots of 'polys'.

    sortVB(VB) : Sort a vector-space basis to improve speed of eigensolving.

    TVBMultMatrix(polys,f) : Find the matrix rep of the multiply-by-f
                             operator in the TvB basis
        
    _random_poly(dim) : Construct a random linear Chebyshev polynomial for TVBMultMatrix

    newton_polish(polys,roots) : Use Newton's method to polish a collection of 
                                 approximate roots.

    check_zeros(zeros, polys): Check whether 'zeros' are, indeed, all the zeros of 
                               'polys', and how many are outside the sup-norm unit 
                                ball |z|_\infty < 1 or are not real.

       
'''

<<<<<<< HEAD
def roots(polys):
    '''
    Finds the roots of the given list of polynomials.
=======

def roots(polys):
    '''Find the common roots of the given list of polynomials.

        Uses a variant of the Telen-vanBarel method for reducing the
        Macaulay matrix to find a basis of the quotient ring
        C[x_1,...,x_n]/I, where I is the ideal generated by 'polys'.
        Given the basis, finds the roots by finding the left
        eigenvector of the multiply-by-f matrix, where f is a random
        (or pre-chosen) linear polynomial.
>>>>>>> 6fdce6d4

    Parameters
    ----------
    polys : list of polynomial objects
        Polynomials to find the common roots of.
<<<<<<< HEAD
=======

>>>>>>> 6fdce6d4
    returns
    -------
    list of numpy arrays
        the common roots of the polynomials

    '''
    
    polys = match_poly_dimensions(polys) #polynomials might not all be the same dimension, initially.

    m_f, var_dict = TVBMultMatrix(polys) # m_f is the operator whose eigenvectors give the roots
                                         # var_dict gives the location of each variable in the
                                         #   basis (this is needed for identifying the root in the
                                         #   eigenvector) 

    # Get list of indices of single variables and store vars that were not
    # in the vector space basis (if x_i is not in the basis, this is indicated
    # by var_indices[i] = -1).

    dim = max(f.dim for f in polys) # Number of variables in C[x_1,...,x_n]
    var_list = get_var_list(dim)    # Variables x_1,...,x_n, given as tuples: x_1 is (1,0,0,...,0) etc
    var_indices = [-1]*dim          # Make a list of the indices
    for i in range(dim):
        var = var_list[i] # x_i
        var_indices[i] = var_dict[var] #location of x_i in the TvB basis

        
    # Get left eigenvectors of m_f

    eig = np.linalg.eig(m_f.T)[1]  # This is one of the two most expensive steps in this algorithm.
    num_vectors = eig.shape[1]

    eig_vectors = [eig[:,i] for i in range(num_vectors)] # columns of eig
    roots = []
    for v in eig_vectors:
        if v[var_dict[tuple(0 for i in range(dim))]] == 0:
            continue
        root = np.zeros(dim, dtype=complex)
        # This will always work because var_indices and root have the
        # same length - dim - and var_indices has the variables in the
        # order they should be in the root
        for i in range(dim):
            x_i_pos = var_indices[i]
            if x_i_pos != -1:
                root[i] = v[x_i_pos]/v[var_dict[tuple(0 for i in range(dim))]]
        roots.append(root)
        #roots.append(newton_polish(polys,root,niter=1000,tol=1e-10))
    return roots

def sortVB(VB):
    '''
    Sorts the Vector Basis into degrevlex order so the eigensolve is faster (in theory).

    Parameters
    ----------
    VB : numpy array
        Each row in VB is a term in the vector basis.

    Returns
    -------
    VB : numpy array
        The vector basis sorted so the lowest terms are at the top.
    '''

    VBList = list()
    for i in VB:
        VBList.append(Term(i))

    return VB[np.argsort(VBList)]

def TVBMultMatrix(polys,f=None):
    
    '''Find the multiplication-by-f matrix on C[x_1,...,x_n]/I, where I is
       the idea generated by 'polys', expressed in the TvB basis.

    Parameters
    ----------
    polys : array-like
        The polynomials to find the common zeros of
    
    f : MultiCheb polynomial (linear)
        The linear polynomial defining the multiplication-by-f operator.  
        If None, f is chosen randomly.

    Returns
    -------
    multiplicationMatrix : 2D numpy array
        The matrix representation of the multiplication-by-f operator on the TvB basis.

    var_dict : dictionary
        Maps each variable to its position in the TvB vector space basis.

    '''
    
    basisDict, VB, degree = telen_van_barel(polys)

    VB = sortVB(VB)

    dim = max(g.dim for g in polys)

    if not f:
        # Get random linear polynomial f
        f = _random_poly(dim)[0]

    slices = list()
    for i in range(len(VB[0])):
        slices.append(VB.T[i])

    VBset = {tuple(mon) for mon in VB}

    # Build multiplication-by-f matrix 'mMatrix'
    mMatrix = np.zeros((len(VB), len(VB)))
    remainder = np.zeros([degree]*dim)

    for i in range(VB.shape[0]):
        f_coeff = f.mon_mult(VB[i], return_type = 'Matrix')
        for term in zip(*np.where(f_coeff != 0)):
            if term in VBset:
                remainder[term] += f_coeff[term]
            else:
                remainder[slices] -= f_coeff[term]*basisDict[term][slices]
        mMatrix[:,i] = remainder[slices]
        remainder[slices] = 0

    # Construct var_dict
    var_dict = {}
    for i,mon in enumerate(VB):
        if np.sum(mon) == 1 or np.sum(mon) == 0:
            var_dict[tuple(mon)] = i

    return mMatrix, var_dict


def _random_poly(dim):
    '''Generate a random linear (Chebyshev) polynomial of the form 
    c_1 x_1 + c_2 x_2 + ... + c_n x_n, where n = dim and each c_i is a
    randomly chosen integer between 0 and 1000.

    Parameters
    ----------
    dim : int
        Number of variables

    Returns
    -------
    polynomial
        Randomly generated Chebyshev polynomial of degree 1 and dimension 'dim'.

    '''

    _vars = get_var_list(dim)  #list of tuples corresponding to the variables 

    random_poly_coeff = np.zeros([2]*dim, dtype=int)
    for var in _vars:
        random_poly_coeff[var] = np.random.randint(1000)
        
    return MultiCheb(random_poly_coeff), _vars



########## Newton ##########################################

def newton_polish(polys,root,niter=100,tol=1e-8):
    """
    Perform Newton's method on a system of N polynomials in M variables.

    Parameters
    ----------
    polys : list
        A list of polynomial objects of the same type (MultiPower or MultiCheb).
    root : ndarray
        An initial guess for Newton's method, intended to be a candidate root from root_finder.
    niter : int
        A maximum number of iterations of Newton's method.
    tol : float
        Tolerance for convergence of Newton's method.

    Returns
    -------
    x1 : ndarray
        The terminal point of Newton's method, an estimation for a root of the system
    """

    m = len(polys)
    dim = max(poly.dim for poly in polys)
    f_x = np.empty(m,dtype="complex_")
    jac = np.empty((m,dim),dtype="complex_")
    
    def f(x):
        #f_x = np.empty(m,dtype="complex_")
        for i, poly in enumerate(polys):
            f_x[i] = poly.evaluate_at(x)
        return f_x

    def Df(x):
        #jac = np.empty((m,dim),dtype="complex_")
        for i, poly in enumerate(polys):
            jac[i] = poly.grad(x)
        return jac

    i = 0
    x0, x1 = root, root
    while True:
        if i == niter:
            break
        delta = np.linalg.solve(Df(x0),-f(x0))
        x1 = delta + x0
        if np.linalg.norm(delta) < tol:
            break
        x0 = x1
        i+=1
    return x1




#########  Testing Funtions   ##########

def check_zeros(zeros, polys, real=True, tol=1e-5):
    """
    Check whether 'zeros' are, indeed, all the zeros of 'polys', and how many are 
          outside the unit ball |z|_\infty < 1.

    Parameters
    ----------
    zeros : list
        Supposed roots (usually found using the root finder).
    polys : list
        Polynomials that 'zeros' should be roots of.
    real : bool
        Whether to check that the bad zeros are real (real=True) or 
         not to check (real=False)

    Prints
    ----------
    The number of correct zeroes found with the total number.
    The number of incorrect zeros that were out of range or nonreal.

    Returns
    ----------
    A list of bad zeros.


    """
    correct = 0
    outOfRange = 0
    bad = set()
    bad_inrange = []
    if zeros != -1:
        for zero in zeros:
            good = True
            for poly in polys:
                v = poly.evaluate_at(zero)
                if np.abs(v) > tol:
                    good = False
                    bad.add(tuple(zero))
            if good:
                correct += 1


    real_status = ''
    bad_list = [np.array(zero) for zero in bad]
    for zero in bad_list:
        if (np.abs(zero) > 1).any():
            outOfRange += 1
        elif real and np.any(np.abs(np.imag(zero))>tol):
            outOfRange += 1
            real_status = 'not real or'
        else:
            bad_inrange.append(zero)
            
    print("{} zeros are correct to {}, out of {} total zeros.".format(correct, tol,len(zeros)))
    print("{} are bad, but {} of these were {} out of range (expected to be bad).".format(len(bad), outOfRange, real_status))
    print("{} might be lost".format(len(bad_inrange)))

    better = []
    diff = []
    newt_bad = set()
    for zero in bad_inrange:
        newt_zero = newton_polish(polys,zero,tol=1e-10)
        better.append(newt_zero)
        diff.append(zero - newt_zero)
        for poly in polys:
            v = poly.evaluate_at(newt_zero)
            if np.abs(v) > tol:
                newt_bad.add(tuple(newt_zero))
        
    print('{} seem to be lost after newton polishing'.format(len(newt_bad)))
    print("Differences between the 'bad' inrange zeros and the polished ones are {}".format(diff)) 
                    
    #return bad_inrange, newt_bad

    

    <|MERGE_RESOLUTION|>--- conflicted
+++ resolved
@@ -1,8 +1,8 @@
 import numpy as np
 import itertools
 import warnings
-from TVB_Method.cheb_class import MultiCheb, Term, TVBError, match_size, match_poly_dimensions, get_var_list
-from TVB_Method.TVB import telen_van_barel
+from CHEBYSHEV.TVB_Method.cheb_class import MultiCheb, Term, TVBError, match_size, match_poly_dimensions, get_var_list
+from CHEBYSHEV.TVB_Method.TVB import telen_van_barel
 
 '''This module contains methods for finding the zero locus of a
    0-dimensional ideal defined by a list of Chebyshev polynomials.
@@ -33,11 +33,6 @@
        
 '''
 
-<<<<<<< HEAD
-def roots(polys):
-    '''
-    Finds the roots of the given list of polynomials.
-=======
 
 def roots(polys):
     '''Find the common roots of the given list of polynomials.
@@ -48,16 +43,12 @@
         Given the basis, finds the roots by finding the left
         eigenvector of the multiply-by-f matrix, where f is a random
         (or pre-chosen) linear polynomial.
->>>>>>> 6fdce6d4
 
     Parameters
     ----------
     polys : list of polynomial objects
         Polynomials to find the common roots of.
-<<<<<<< HEAD
-=======
-
->>>>>>> 6fdce6d4
+
     returns
     -------
     list of numpy arrays
