import sys
import os
import random_tests
import eigen_rootfinding as er
import numpy as np
import pickle
from time import time
from eigen_rootfinding.utils import ConditioningError


# Valid methods to pass into er.solve
methods = {'qrpnull', 'lqnull', 'svdnull', 'qrpfastnull',
           'lqfastnull', 'svdfastnull', 'qrpmac', 'lqmac', 'svdmac'}

# Fast nullspace methods (cannot include )
fast_null = {'qrpfastnull', 'lqfastnull', 'svdfastnull'}

# The results of what we are looking for
results_template = {'abs_residuals': [],  # Size fo the absolute residuals
                    'rel_residuals': [],  # Residuals as computed by Telen (relative)
                    'condeigs': [],  # Condition number of the eigenvalues
                    'timings': []}  # Average time it takes to solve each system

# Build our results dicitonaries
results = {method: dict() for method in methods}
results.update({method + '_fm_normal': dict() for method in methods.difference(fast_null)})
results.update({method + '_fm_ortho': dict() for method in methods.difference(fast_null)})

# # Temporary testing for condition number stuff
# results = {'svdmac_fm_normal': dict(),
#            'svdmac_fm_ortho': dict(),
#            'svdmac': dict(),
#            'svdnull_fm_normal': dict(),
#            'svdnull_fm_ortho': dict(),
#            'svdnull': dict()}

dir = 'tests/variation_tests'


def relative_residual(poly, root):
    """Computes the relative residual for a given root of a polynomial.

    Parameters
    ----------
        poly : polynomial object
            The polynomial to evaluate at the root.
        root : ndarray
            The root to calculate the relative residual of.
    
    Returns
    -------
        float
            The relative residual of the root.
    """
    polyEval = abs(poly(root))[0]
    absCoeff = np.abs(poly.coeff)
    absPoly = er.MultiPower(absCoeff) if isinstance(poly, er.MultiPower) else er.MultiCheb(absCoeff)
    denom = absPoly(np.abs(root))[0] + 1
    return polyEval / denom


if __name__ == "__main__":
<<<<<<< HEAD
    dim_degs = {2: np.arange(2, 31, 2),
                3: [2, 3, 4, 5, 6, 10, 11, 12],
                4: [5],
                5: [2, 3],
                6: [2],
                7: [2]
=======
    dim_degs = {#2: np.arange(2, 51),
                #3: [2, 3, 4, 5, 6, 7, 8, 9, 10, 11, 12],
                3: [8, 9],
                4: [2, 3, 4] #, 5],
                # 5: [2, 3],
                # 6: [2],
                # 7: [2]
>>>>>>> b79412ab
                }
    dims = [2, 3, 4, 5, 6, 7]
    
    for method in results.keys():
        os.system(f"mkdir -p {dir}/{method}/")

    if len(sys.argv) > 1:
        # Specify dimension only
        if len(sys.argv) >= 2:
            dims = [int(sys.argv[1])]

        # Specify the specific degree, too
        if len(sys.argv) == 3:
            dim_degs = {dims[0]: [int(sys.argv[2])]}

    # Random power polynomial tests
    for dim in dims:
        for method in results.keys():
            results[method][dim] = dict()
        for deg in dim_degs[dim]:
            tests = random_tests.load_tests(dim, deg, "power", "randn")
            print(f"Starting dimension {dim} degree {deg} polynomials")
            print("==================================================")
            for method in results.keys():
                print(f"Starting with method {method}.")
                # Flush so that the printed statements show up on time
                sys.stdout.flush()
                
                randcombos = '_fm' in method
                normal = '_fm_normal' in method
                method2 = method

                # Remove the extra tail not supported by polyroots
                if randcombos:
                    method2 = method[:method.index('_')]

                results[method][dim][deg] = {'abs_residuals': [],  # Size fo the absolute residuals
                                             'rel_residuals': [],  # Residuals as computed by Telen (relative)
                                             'condeigs': [],  # Condition number of the eigenvalues
                                             'timings': []}  # Average time it takes to solve each system
                for system in tests:
                    abs_residuals = []
                    rel_residuals = []
                    try:
                        start = time()
                        roots, condeigs = er.solve(system, method=method2,
                                                   randcombos=randcombos,
                                                   normal=normal)
                        end = time() - start

                        for poly in system:
                            abs_residuals.append(np.abs(poly(roots)))
                            rel_residuals.append([relative_residual(poly, root) for root in roots])

                        results[method][dim][deg]['timings'].append(end)
                        results[method][dim][deg]['abs_residuals'].append(abs_residuals)
                        results[method][dim][deg]['rel_residuals'].append(rel_residuals)
                        results[method][dim][deg]['condeigs'].append(condeigs)

                    # except ConditioningError:
                    except Exception:  # Any exception, including SVD not converging.
                        # Dim 3, degree 7 system number 31 tends to have conditioning
                        # errors (for testing purposes)
                        results[method][dim][deg]['timings'].append(np.nan)
                        results[method][dim][deg]['abs_residuals'].append([np.nan])
                        results[method][dim][deg]['rel_residuals'].append([np.nan])
                        results[method][dim][deg]['condeigs'].append([np.nan])

                    finally:
                        with open(f'{dir}/{method}/dim_{dim}_deg_{deg}_polys.pkl', 'wb') as ofile:
<<<<<<< HEAD
                            pickle.dump(results[method][dim][deg], ofile)
=======
                            pickle.dump(results[method], ofile)
>>>>>>> b79412ab
<|MERGE_RESOLUTION|>--- conflicted
+++ resolved
@@ -24,7 +24,6 @@
 # Build our results dicitonaries
 results = {method: dict() for method in methods}
 results.update({method + '_fm_normal': dict() for method in methods.difference(fast_null)})
-results.update({method + '_fm_ortho': dict() for method in methods.difference(fast_null)})
 
 # # Temporary testing for condition number stuff
 # results = {'svdmac_fm_normal': dict(),
@@ -60,25 +59,15 @@
 
 
 if __name__ == "__main__":
-<<<<<<< HEAD
     dim_degs = {2: np.arange(2, 31, 2),
-                3: [2, 3, 4, 5, 6, 10, 11, 12],
+                3: [2, 3, 4, 5, 6, 7, 8, 9, 10, 11, 12],
                 4: [5],
                 5: [2, 3],
                 6: [2],
                 7: [2]
-=======
-    dim_degs = {#2: np.arange(2, 51),
-                #3: [2, 3, 4, 5, 6, 7, 8, 9, 10, 11, 12],
-                3: [8, 9],
-                4: [2, 3, 4] #, 5],
-                # 5: [2, 3],
-                # 6: [2],
-                # 7: [2]
->>>>>>> b79412ab
                 }
     dims = [2, 3, 4, 5, 6, 7]
-    
+
     for method in results.keys():
         os.system(f"mkdir -p {dir}/{method}/")
 
@@ -100,6 +89,10 @@
             print(f"Starting dimension {dim} degree {deg} polynomials")
             print("==================================================")
             for method in results.keys():
+                # Check to see if the test has already been run:
+                if os.path.isfile(f'{dir}/{method}/dim_{dim}_deg_{deg}_polys.pkl'):
+                    print(f'{method} of degree {deg} and dim {dim} has already been done.')
+                    continue
                 print(f"Starting with method {method}.")
                 # Flush so that the printed statements show up on time
                 sys.stdout.flush()
@@ -146,8 +139,4 @@
 
                     finally:
                         with open(f'{dir}/{method}/dim_{dim}_deg_{deg}_polys.pkl', 'wb') as ofile:
-<<<<<<< HEAD
-                            pickle.dump(results[method][dim][deg], ofile)
-=======
                             pickle.dump(results[method], ofile)
->>>>>>> b79412ab
