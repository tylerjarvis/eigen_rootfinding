import numpy as np
from groebner.multi_cheb import MultiCheb
from groebner.multi_power import MultiPower
from groebner.convert_poly import poly2cheb, cheb2poly
import pytest
import pdb
import random


def test_add():
    """Test Multivariate Chebyshev polynomial addition."""
    t = np.arange(27).reshape((3,3,3))
    poly1 = MultiCheb(t)
    poly2 = MultiCheb(np.ones((3,3,3)))
    S = poly1 + poly2 # the sum of the polynomials
    result = (S.coeff == (poly1.coeff + poly2.coeff))
    assert result.all()

<<<<<<< HEAD
=======
def test_mult():
    """Test Multivariate Chebyshev polynomial multiplication."""
    test1 = np.array([[0,1],[2,1]])
    test2 = np.array([[2,2],[3,0]])
    cheb1 = MultiCheb(test1)
    cheb2 = MultiCheb(test2)
    new_cheb = cheb1*cheb2
    truth = MultiCheb(np.array([[4, 3.5, 1],[5,9,1],[3,1.5,0]]))
    assert np.allclose(new_cheb.coeff, truth.coeff)
"""
def test_mult_diff():
    '''
    Test Multivariate Chebyshev polynomial multiplication.
    Test implementation with different shape sizes
    '''
    c1 = MultiCheb(np.arange(0,4).reshape(2,2))
    c2 = MultiCheb(np.ones((2,1)))
    p = c1*c2
    truth = MultiCheb(np.array([[1,2.5,0],[2,4,0],[1,1.5,0]]))
    assert np.allclose(p.coeff,truth.coeff)
"""

>>>>>>> 8345d067
def test_mon_mult():
    """
    Tests monomial multiplication using normal polynomial multiplication.
    """

    #Simple 2D test cases
    cheb1 = MultiCheb(np.array([[0,0,0],[0,0,0],[0,0,1]]))
    mon1 = (1,1)
    result1 = cheb1.mon_mult(mon1)
    truth1 = np.array([[0,0,0,0],[0,0.25,0,0.25],[0,0,0,0],[0,0.25,0,0.25]])

    assert np.allclose(result1.coeff, truth1)



    #test with random matrices
    cheb2 = np.random.randint(-9,9, (4,4))
    C1 = MultiCheb(cheb2)
    C2 = cheb2poly(C1)
    C3 = MultiCheb.mon_mult(C1, (1,1))
    C4 = MultiPower.mon_mult(C2, (1,1))
    C5 = poly2cheb(C4)

    assert np.allclose(C3.coeff, C5.coeff)

    # test results of chebyshev mult compared to power multiplication
    cheb3 = np.random.randn(5,4)
    c1 = MultiCheb(cheb3)
    c2 = MultiCheb(np.ones((4,2)))
    for index, i in np.ndenumerate(c2.coeff):
        if sum(index) == 0:
            c3 = c1.mon_mult(index)
        else:
            c3 = c3 + c1.mon_mult(index)
    p1 = cheb2poly(c1)
    p2 = cheb2poly(c2)
    p3 = p1*p2
    p4 = cheb2poly(c3)
    assert np.allclose(p3.coeff, p4.coeff)

    # test results of chebyshev mult compared to power multiplication in 3D
    cheb4 = np.random.randn(3,3,3)
    a1 = MultiCheb(cheb4)
    a2 = MultiCheb(np.ones((3,3,3)))
    for index, i in np.ndenumerate(a2.coeff):
        if sum(index) == 0:
            a3 = a1.mon_mult(index)
        else:
            a3 = a3 + a1.mon_mult(index)
    q1 = cheb2poly(a1)
    q2 = cheb2poly(a2)
    q3 = q1*q2
    q4 = cheb2poly(a3)
    assert np.allclose(q3.coeff, q4.coeff)

def test_evaluate_at():
    cheb = MultiCheb(np.array([[0,0,0,1],[0,0,0,0],[0,0,1,0]]))
    value = cheb.evaluate_at((2,5))
    assert(value == 828)

    value = cheb.evaluate_at((.25,.5))
    assert(np.isclose(value, -.5625))

def test_evaluate_at2():
    cheb = MultiCheb(np.array([[0,0,0,1],[0,0,0,0],[0,0,.5,0]]))
    value = cheb.evaluate_at((2,5))
    assert(np.isclose(value, 656.5))<|MERGE_RESOLUTION|>--- conflicted
+++ resolved
@@ -16,31 +16,6 @@
     result = (S.coeff == (poly1.coeff + poly2.coeff))
     assert result.all()
 
-<<<<<<< HEAD
-=======
-def test_mult():
-    """Test Multivariate Chebyshev polynomial multiplication."""
-    test1 = np.array([[0,1],[2,1]])
-    test2 = np.array([[2,2],[3,0]])
-    cheb1 = MultiCheb(test1)
-    cheb2 = MultiCheb(test2)
-    new_cheb = cheb1*cheb2
-    truth = MultiCheb(np.array([[4, 3.5, 1],[5,9,1],[3,1.5,0]]))
-    assert np.allclose(new_cheb.coeff, truth.coeff)
-"""
-def test_mult_diff():
-    '''
-    Test Multivariate Chebyshev polynomial multiplication.
-    Test implementation with different shape sizes
-    '''
-    c1 = MultiCheb(np.arange(0,4).reshape(2,2))
-    c2 = MultiCheb(np.ones((2,1)))
-    p = c1*c2
-    truth = MultiCheb(np.array([[1,2.5,0],[2,4,0],[1,1.5,0]]))
-    assert np.allclose(p.coeff,truth.coeff)
-"""
-
->>>>>>> 8345d067
 def test_mon_mult():
     """
     Tests monomial multiplication using normal polynomial multiplication.
